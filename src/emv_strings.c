/**
 * @file emv_strings.c
 * @brief EMV string helper functions
 *
 * Copyright 2021-2025 Leon Lynch
 *
 * This library is free software; you can redistribute it and/or
 * modify it under the terms of the GNU Lesser General Public
 * License as published by the Free Software Foundation; either
 * version 2.1 of the License, or (at your option) any later version.
 *
 * This library is distributed in the hope that it will be useful,
 * but WITHOUT ANY WARRANTY; without even the implied warranty of
 * MERCHANTABILITY or FITNESS FOR A PARTICULAR PURPOSE.  See the GNU
 * Lesser General Public License for more details.
 *
 * You should have received a copy of the GNU Lesser General Public
 * License along with this library. If not, see
 * <https://www.gnu.org/licenses/>.
 */

#include "emv_strings.h"
#include "emv_tlv.h"
#include "emv_tags.h"
#include "emv_fields.h"
#include "isocodes_lookup.h"
#include "mcc_lookup.h"
#include "iso8825_strings.h"
#include "iso7816_apdu.h"
#include "iso7816_strings.h"

#include <string.h>
#include <stdarg.h>
#include <stdio.h> // for vsnprintf() and snprintf()
#include <ctype.h>

#if defined(__clang__)
	// Check for Clang first because it also defines __GNUC__
	#define ATTRIBUTE_FORMAT_PRINTF(str_idx, va_idx) __attribute__((format(printf, str_idx, va_idx)))
#elif defined(__GNUC__)
	// Use gnu_printf for GCC and MSYS2's MinGW
	#define ATTRIBUTE_FORMAT_PRINTF(str_idx, va_idx) __attribute__((format(gnu_printf, str_idx, va_idx)))
#else
	// Otherwise no format string checks
	#define ATTRIBUTE_FORMAT_PRINTF(str_idx, va_idx)
#endif

struct str_itr_t {
	char* ptr;
	size_t len;
};

// Helper functions
static int emv_tlv_value_get_string(const struct emv_tlv_t* tlv, enum emv_format_t format, size_t max_format_len, char* value_str, size_t value_str_len);
static int emv_uint_to_str(uint32_t value, char* str, size_t str_len);
static void emv_str_list_init(struct str_itr_t* itr, char* buf, size_t len);
static void emv_str_list_add(struct str_itr_t* itr, const char* fmt, ...) ATTRIBUTE_FORMAT_PRINTF(2, 3);
static int emv_country_alpha2_code_get_string(const uint8_t* buf, size_t buf_len, char* str, size_t str_len);
static int emv_country_alpha3_code_get_string(const uint8_t* buf, size_t buf_len, char* str, size_t str_len);
static int emv_country_numeric_code_get_string(const uint8_t* buf, size_t buf_len, char* str, size_t str_len);
static int emv_currency_numeric_code_get_string(const uint8_t* buf, size_t buf_len, char* str, size_t str_len);
static int emv_language_alpha2_code_get_string(const uint8_t* buf, size_t buf_len, char* str, size_t str_len);
static const char* emv_cvm_code_get_string(uint8_t cvm_code);
static int emv_cvm_cond_code_get_string(uint8_t cvm_cond_code, const struct emv_cvmlist_amounts_t* amounts, char* str, size_t str_len);
static int emv_iad_ccd_append_string_list(const uint8_t* iad, size_t iad_len, struct str_itr_t* itr);
static int emv_iad_mchip_append_string_list(const uint8_t* iad, size_t iad_len, struct str_itr_t* itr);
static int emv_iad_vsdc_0_1_3_append_string_list(const uint8_t* iad, size_t iad_len, struct str_itr_t* itr);
static int emv_iad_vsdc_2_4_append_string_list(const uint8_t* iad, size_t iad_len, struct str_itr_t* itr);
static const char* emv_mastercard_device_type_get_string(const char* device_type);
static const char* emv_arc_get_desc(const char* arc);
static int emv_csu_append_string_list(const uint8_t* csu, size_t csu_len, struct str_itr_t* itr);
static int emv_capdu_get_data_get_string(const uint8_t* c_apdu, size_t c_apdu_len, char* str, size_t str_len);

int emv_strings_init(const char* isocodes_path, const char* mcc_path)
{
	int r;

	r = isocodes_init(isocodes_path);
	if (r) {
		return r;
	}

	r = mcc_init(mcc_path);
	if (r) {
		return r;
	}

	return 0;
}

int emv_tlv_get_info(
	const struct emv_tlv_t* tlv,
	struct emv_tlv_info_t* info,
	char* value_str,
	size_t value_str_len
)
{
	int r;

	if (!tlv || !info) {
		return -1;
	}

	memset(info, 0, sizeof(*info));
	if (value_str && value_str_len) {
		value_str[0] = 0; // Default to empty value string
	}

	switch (tlv->tag) {
		case EMV_TAG_42_IIN:
			info->tag_name = "Issuer Identification Number (IIN)";
			info->tag_desc =
				"The number that identifies the major industry and the card "
				"issuer and that forms the first part of the Primary Account "
				"Number (PAN)";
			info->format = EMV_FORMAT_N;
			return emv_tlv_value_get_string(tlv, info->format, 6, value_str, value_str_len);

		case EMV_TAG_4F_APPLICATION_DF_NAME:
			info->tag_name = "Application Dedicated File (ADF) Name";
			info->tag_desc =
				"Identifies the application as described in ISO/IEC 7816-4";
			info->format = EMV_FORMAT_B;
			return emv_aid_get_string(tlv->value, tlv->length, value_str, value_str_len);

		case EMV_TAG_50_APPLICATION_LABEL:
			info->tag_name = "Application Label";
			info->tag_desc =
				"Mnemonic associated with the AID according to ISO/IEC 7816-4";
			info->format = EMV_FORMAT_ANS;
			return emv_tlv_value_get_string(tlv, info->format, 16, value_str, value_str_len);

		case EMV_TAG_56_TRACK1_DATA:
			info->tag_name = "Track 1 Data";
			info->tag_desc =
				"Contains the data objects of the track 1 according to "
				"ISO/IEC 7813 Structure B, excluding start sentinel, end "
				"sentinel and Longitudinal Redundancy Check (LRC)";
			info->format = EMV_FORMAT_ANS;
			return emv_tlv_value_get_string(tlv, info->format, 76, value_str, value_str_len);

		case EMV_TAG_57_TRACK2_EQUIVALENT_DATA:
			info->tag_name = "Track 2 Equivalent Data";
			info->tag_desc =
				"Contains the data elements of track 2 according to "
				"ISO/IEC 7813, excluding start sentinel, end sentinel, and "
				"Longitudinal Redundancy Check (LRC)";
			info->format = EMV_FORMAT_B;
			return emv_track2_equivalent_data_get_string(tlv->value, tlv->length, value_str, value_str_len);

		case EMV_TAG_5A_APPLICATION_PAN:
			info->tag_name = "Application Primary Account Number (PAN)";
			info->tag_desc =
				"Valid cardholder account number";
			info->format = EMV_FORMAT_CN;
			return emv_tlv_value_get_string(tlv, info->format, 19, value_str, value_str_len);

		case EMV_TAG_61_APPLICATION_TEMPLATE:
			info->tag_name = "Application Template";
			info->tag_desc =
				"Contains one or more data objects relevant to an application "
				"directory entry according to ISO/IEC 7816-4";
			info->format = EMV_FORMAT_B;
			return 0;

		case EMV_TAG_6F_FCI_TEMPLATE:
			info->tag_name = "File Control Information (FCI) Template";
			info->tag_desc =
				"Identifies the FCI template according to ISO/IEC 7816-4";
			info->format = EMV_FORMAT_VAR;
			return 0;

		case EMV_TAG_70_DATA_TEMPLATE:
			info->tag_name = "EMV Data Template";
			info->tag_desc = "Contains EMV data";
			info->format = EMV_FORMAT_VAR;
			return 0;

		case EMV_TAG_71_ISSUER_SCRIPT_TEMPLATE_1:
			info->tag_name = "Issuer Script Template 1";
			info->tag_desc =
				"Contains proprietary issuer data for "
				"transmission to the ICC before the second "
				"GENERATE AC command";
			info->format = EMV_FORMAT_VAR;
			return 0;

		case EMV_TAG_72_ISSUER_SCRIPT_TEMPLATE_2:
			info->tag_name = "Issuer Script Template 2";
			info->tag_desc =
				"Contains proprietary issuer data for "
				"transmission to the ICC after the second "
				"GENERATE AC command";
			info->format = EMV_FORMAT_VAR;
			return 0;

		case EMV_TAG_73_DIRECTORY_DISCRETIONARY_TEMPLATE:
			info->tag_name = "Directory Discretionary Template";
			info->tag_desc =
				"Issuer discretionary part of the directory according to "
				"ISO/IEC 7816-4";
			info->format = EMV_FORMAT_VAR;
			return 0;

		case EMV_TAG_77_RESPONSE_MESSAGE_TEMPLATE_FORMAT_2:
			info->tag_name = "Response Message Template Format 2";
			info->tag_desc =
				"Contains the data objects (with tags and lengths) returned "
				"by the ICC in response to a command";
			info->format = EMV_FORMAT_VAR;
			return 0;

		case EMV_TAG_80_RESPONSE_MESSAGE_TEMPLATE_FORMAT_1:
			info->tag_name = "Response Message Template Format 1";
			info->tag_desc =
				"Contains the data objects (without tags and lengths) "
				"returned by the ICC in response to a command";
			info->format = EMV_FORMAT_VAR;
			return 0;

		case EMV_TAG_81_AMOUNT_AUTHORISED_BINARY:
			info->tag_name = "Amount, Authorised (Binary)";
			info->tag_desc =
				"Authorised amount of the transaction (excluding adjustments)";
			info->format = EMV_FORMAT_B;
			return emv_amount_get_string(tlv->value, tlv->length, value_str, value_str_len);

		case EMV_TAG_82_APPLICATION_INTERCHANGE_PROFILE:
			info->tag_name = "Application Interchange Profile (AIP)";
			info->tag_desc =
				"Indicates the capabilities of the card to support specific "
				"functions in the application";
			info->format = EMV_FORMAT_B;
			return emv_aip_get_string_list(tlv->value, tlv->length, value_str, value_str_len);

		case EMV_TAG_83_COMMAND_TEMPLATE:
			info->tag_name = "Command Template";
			info->tag_desc =
				"Identifies the data field of a command message";
			info->format = EMV_FORMAT_VAR;
			return 0;

		case EMV_TAG_84_DF_NAME:
			info->tag_name = "Dedicated File (DF) Name";
			info->tag_desc =
				"Identifies the name of the Dedicated File (DF) as described "
				"in ISO/IEC 7816-4";
			info->format = EMV_FORMAT_B;
			if ((tlv->length == strlen(EMV_PSE) && strncmp((const char*)tlv->value, EMV_PSE, strlen(EMV_PSE))) ||
				(tlv->length == strlen(EMV_PPSE) && strncmp((const char*)tlv->value, EMV_PPSE, strlen(EMV_PPSE)))
			) {
				if (value_str_len > tlv->length) {
					memcpy(value_str, tlv->value, tlv->length);
					value_str[tlv->length] = 0;
				}
				return 0;
			}
			return emv_aid_get_string(tlv->value, tlv->length, value_str, value_str_len);

		case EMV_TAG_86_ISSUER_SCRIPT_COMMAND:
			info->tag_name = "Issuer Script Command";
			info->tag_desc = "Contains a command for transmission to the ICC";
			info->format = EMV_FORMAT_VAR;
			return emv_capdu_get_string(tlv->value, tlv->length, value_str, value_str_len);

		case EMV_TAG_87_APPLICATION_PRIORITY_INDICATOR:
			info->tag_name = "Application Priority Indicator";
			info->tag_desc =
				"Indicates the priority of a given application or group of "
				"applications in a directory";
			info->format = EMV_FORMAT_B;
			return 0;

		case EMV_TAG_88_SFI:
			info->tag_name = "Short File Identifier (SFI)";
			info->tag_desc =
				"Identifies the Application Elementary File (AEF) referenced "
				"in commands related to a given Application Definition File "
				"or Directory Definition File (DDF). It is a binary data "
				"object having a value in the range 1 - 30 and with the three "
				"high order bits set to zero.";
			info->format = EMV_FORMAT_B;
			return 0;

		case EMV_TAG_89_AUTHORISATION_CODE:
			info->tag_name = "Authorisation Code";
			info->tag_desc =
				"Value generated by the authorisation authority "
				"(issuer) for an approved transaction";
			// EMV 4.4 Book 3 Annex A indicates that the format is defined
			// by the Payment System. M/Chip and VCPS both define this field
			// as format 'ans' with length 6.
			info->format = EMV_FORMAT_ANS;
			return emv_tlv_value_get_string(tlv, info->format, 6, value_str, value_str_len);

		case EMV_TAG_8A_AUTHORISATION_RESPONSE_CODE:
			info->tag_name = "Authorisation Response Code";
			info->tag_desc = "Code that defines the disposition of a message";
			info->format = EMV_FORMAT_AN;
			return emv_auth_response_code_get_string(tlv->value, tlv->length, value_str, value_str_len);

		case EMV_TAG_8C_CDOL1:
			info->tag_name = "Card Risk Management Data Object List 1 (CDOL1)";
			info->tag_desc =
				"List of data objects (tag and length) to be passed to the "
				"ICC in the first GENERATE AC command";
			info->format = EMV_FORMAT_DOL;
			return 0;

		case EMV_TAG_8D_CDOL2:
			info->tag_name = "Card Risk Management Data Object List 2 (CDOL2)";
			info->tag_desc =
				"List of data objects (tag and length) to be passed to the "
				"ICC in the second GENERATE AC command";
			info->format = EMV_FORMAT_DOL;
			return 0;

		case EMV_TAG_8E_CVM_LIST:
			info->tag_name = "Cardholder Verification Method (CVM) List";
			info->tag_desc =
				"Identifies a method of verification of the cardholder "
				"supported by the application";
			info->format = EMV_FORMAT_B;
			return emv_cvm_list_get_string_list(tlv->value, tlv->length, value_str, value_str_len);

		case EMV_TAG_8F_CERTIFICATION_AUTHORITY_PUBLIC_KEY_INDEX:
			info->tag_name = "Certification Authority Public Key (CAPK) Index";
			info->tag_desc =
				"Identifies the certification authority's public key in "
				"conjunction with the RID";
			info->format = EMV_FORMAT_B;
			return 0;

		case EMV_TAG_90_ISSUER_PUBLIC_KEY_CERTIFICATE:
			info->tag_name = "Issuer Public Key Certificate";
			info->tag_desc =
				"Issuer public key certified by a certification authority";
			info->format = EMV_FORMAT_B;
			return 0;

		case EMV_TAG_91_ISSUER_AUTHENTICATION_DATA:
			info->tag_name = "Issuer Authentication Data";
			info->tag_desc =
				"Data sent to the ICC for online issuer authentication";
			info->format = EMV_FORMAT_B;
			return emv_issuer_auth_data_get_string_list(tlv->value, tlv->length, value_str, value_str_len);

		case EMV_TAG_92_ISSUER_PUBLIC_KEY_REMAINDER:
			info->tag_name = "Issuer Public Key Remainder";
			info->tag_desc =
				"Remaining digits of the Issuer Public Key Modulus";
			info->format = EMV_FORMAT_B;
			return 0;

		case EMV_TAG_93_SIGNED_STATIC_APPLICATION_DATA:
			info->tag_name = "Signed Static Application Data (SSAD)";
			info->tag_desc =
				"Digital signature on critical application "
				"parameters for SDA";
			info->format = EMV_FORMAT_B;
			return 0;

		case EMV_TAG_94_APPLICATION_FILE_LOCATOR:
			info->tag_name = "Application File Locator (AFL)";
			info->tag_desc =
				"Indicates the location (SFI, range of records) of the "
				"Application Elementary Files (AEFs) related to a given "
				"application";
			info->format = EMV_FORMAT_VAR;
			return emv_afl_get_string_list(tlv->value, tlv->length, value_str, value_str_len);

		case EMV_TAG_95_TERMINAL_VERIFICATION_RESULTS:
			info->tag_name = "Terminal Verification Results (TVR)";
			info->tag_desc =
				"Status of the different functions as seen from the terminal";
			info->format = EMV_FORMAT_B;
			return emv_tvr_get_string_list(tlv->value, tlv->length, value_str, value_str_len);

		case EMV_TAG_97_TDOL:
			info->tag_name = "Transaction Certificate Data Object List (TDOL)";
			info->tag_desc =
				"List of data objects (tag and length) to be used by the "
				"terminal in generating the TC Hash Value";
			info->format = EMV_FORMAT_DOL;
			return 0;

		case EMV_TAG_98_TC_HASH:
			info->tag_name = "Transaction Certificate (TC) Hash Value";
			info->tag_desc =
				"Result of a hash function using input created from the list "
				"of data objects specified in the TDOL";
			info->format = EMV_FORMAT_B;
			return 0;

		case EMV_TAG_9A_TRANSACTION_DATE:
			info->tag_name = "Transaction Date";
			info->tag_desc =
				"Local date that the transaction was authorised";
			info->format = EMV_FORMAT_N;
			return emv_date_get_string(tlv->value, tlv->length, value_str, value_str_len);

		case EMV_TAG_9B_TRANSACTION_STATUS_INFORMATION:
			info->tag_name = "Transaction Status Information (TSI)";
			info->tag_desc =
				"Indicates the functions performed in a transaction";
			info->format = EMV_FORMAT_B;
			return emv_tsi_get_string_list(tlv->value, tlv->length, value_str, value_str_len);

		case EMV_TAG_9C_TRANSACTION_TYPE:
			info->tag_name = "Transaction Type";
			info->tag_desc =
				"Indicates the type of financial transaction, represented by "
				"the first two digits of the ISO 8583:1987 Processing Code. "
				"The actual values to be used for the Transaction Type data "
				"element are defined by the relevant payment system.";
			info->format = EMV_FORMAT_N;
			if (!tlv->value) {
				// Cannot use tlv->value[0], even if value_str is NULL.
				// This is typically for Data Object List (DOL) entries that
				// have been packed into TLV entries for this function to use.
				return 0;
			}
			return emv_transaction_type_get_string(tlv->value[0], value_str, value_str_len);

		case EMV_TAG_9D_DDF_NAME:
			info->tag_name = "Directory Definition File (DDF) Name";
			info->tag_desc =
				"Identifies the name of a Dedicated File (DF) associated with "
				"a directory";
			info->format = EMV_FORMAT_B;
			return 0;

		case EMV_TAG_A5_FCI_PROPRIETARY_TEMPLATE:
			info->tag_name = "File Control Information (FCI) Proprietary Template";
			info->tag_desc =
				"Identifies the data object proprietary to this specification "
				"in the File Control Information (FCI) template according to "
				"ISO/IEC 7816-4";
			info->format = EMV_FORMAT_VAR;
			return 0;

		case EMV_TAG_5F20_CARDHOLDER_NAME:
			info->tag_name = "Cardholder Name";
			info->tag_desc =
				"Indicates cardholder name according to ISO 7813";
			info->format = EMV_FORMAT_ANS;
			return emv_tlv_value_get_string(tlv, info->format, 26, value_str, value_str_len);

		case EMV_TAG_5F24_APPLICATION_EXPIRATION_DATE:
			info->tag_name = "Application Expiration Date";
			info->tag_desc =
				"Date after which application expires";
			info->format = EMV_FORMAT_N;
			return emv_date_get_string(tlv->value, tlv->length, value_str, value_str_len);

		case EMV_TAG_5F25_APPLICATION_EFFECTIVE_DATE:
			info->tag_name = "Application Effective Date";
			info->tag_desc =
				"Date from which the application may be used";
			info->format = EMV_FORMAT_N;
			return emv_date_get_string(tlv->value, tlv->length, value_str, value_str_len);

		case EMV_TAG_5F28_ISSUER_COUNTRY_CODE:
			info->tag_name = "Issuer Country Code";
			info->tag_desc =
				"Indicates the country of the issuer according to ISO 3166";
			info->format = EMV_FORMAT_N;
			return emv_country_numeric_code_get_string(tlv->value, tlv->length, value_str, value_str_len);

		case EMV_TAG_5F2A_TRANSACTION_CURRENCY_CODE:
			info->tag_name = "Transaction Currency Code";
			info->tag_desc =
				"Indicates the currency code of the transaction according to "
				"ISO 4217";
			info->format = EMV_FORMAT_N;
			return emv_currency_numeric_code_get_string(tlv->value, tlv->length, value_str, value_str_len);

		case EMV_TAG_5F2D_LANGUAGE_PREFERENCE:
			info->tag_name = "Language Preference";
			info->tag_desc =
				"1-4 languages stored in order of preference, each "
				"represented by 2 alphabetical characters according to "
				"ISO 639";
			info->format = EMV_FORMAT_AN;
			return emv_language_preference_get_string_list(tlv->value, tlv->length, value_str, value_str_len);

		case EMV_TAG_5F30_SERVICE_CODE:
			info->tag_name = "Service Code";
			info->tag_desc =
				"Service code as defined in ISO/IEC 7813 for "
				"track 1 and track 2";
			info->format = EMV_FORMAT_N;
			return emv_tlv_value_get_string(tlv, info->format, 3, value_str, value_str_len);

		case EMV_TAG_5F34_APPLICATION_PAN_SEQUENCE_NUMBER:
			info->tag_name = "Application Primary Account Number (PAN) Sequence Number";
			info->tag_desc =
				"Identifies and differentiates cards with the same PAN";
			info->format = EMV_FORMAT_N;
			return 0;

		case EMV_TAG_5F36_TRANSACTION_CURRENCY_EXPONENT:
			info->tag_name = "Transaction Currency Exponent";
			info->tag_desc =
				"Indicates the implied position of the decimal point from the "
				"right of the transaction amount represented according to "
				"ISO 4217";
			info->format = EMV_FORMAT_N;
			return 0;

		case EMV_TAG_5F50_ISSUER_URL:
			info->tag_name = "Issuer URL";
			info->tag_desc =
				"The URL provides the location of the issuer's Library Server "
				"on the Internet";
			info->format = EMV_FORMAT_ANS;
			return emv_tlv_value_get_string(tlv, info->format, 0, value_str, value_str_len);

		case EMV_TAG_5F53_IBAN:
			info->tag_name = "International Bank Account Number (IBAN)";
			info->tag_desc =
				"Uniquely identifies the account of a customer at a financial "
				"institution as defined in ISO 13616.";
			info->format = EMV_FORMAT_VAR;
			// EMV 4.4 Book 3 Annex A states that this field has format 'var'
			// and a length of up to 34 bytes while Wikipedia states that an
			// IBAN consists of 34 alphanumeric characters. Therefore this
			// implementation assumes that this field can be interpreted as
			// format 'an'.
			return emv_tlv_value_get_string(tlv, EMV_FORMAT_AN, 34, value_str, value_str_len);

		case EMV_TAG_5F54_BANK_IDENTIFIER_CODE:
			info->tag_name = "Bank Identifier Code (BIC)";
			info->tag_desc =
				"Uniquely identifies a bank as defined in ISO 9362.";
			info->format = EMV_FORMAT_VAR;
			return emv_tlv_value_get_string(tlv, EMV_FORMAT_AN, 11, value_str, value_str_len);

		case EMV_TAG_5F55_ISSUER_COUNTRY_CODE_ALPHA2:
			info->tag_name = "Issuer Country Code (alpha2 format)";
			info->tag_desc =
				"Indicates the country of the issuer as defined in ISO 3166 "
				"(using a 2 character alphabetic code)";
			info->format = EMV_FORMAT_A;
			// Lookup country code; fallback to format "a" string
			r = emv_country_alpha2_code_get_string(tlv->value, tlv->length, value_str, value_str_len);
			if (r || (value_str && value_str_len && !value_str[0])) {
				return emv_tlv_value_get_string(tlv, info->format, 2, value_str, value_str_len);
			}
			return 0;

		case EMV_TAG_5F56_ISSUER_COUNTRY_CODE_ALPHA3:
			info->tag_name = "Issuer Country Code (alpha3 format)";
			info->tag_desc =
				"Indicates the country of the issuer as defined in ISO 3166 "
				"(using a 3 character alphabetic code)";
			info->format = EMV_FORMAT_A;
			// Lookup country code; fallback to format "a" string
			r = emv_country_alpha3_code_get_string(tlv->value, tlv->length, value_str, value_str_len);
			if (r || (value_str && value_str_len && !value_str[0])) {
				return emv_tlv_value_get_string(tlv, info->format, 3, value_str, value_str_len);
			}
			return 0;

		case EMV_TAG_5F57_ACCOUNT_TYPE:
			info->tag_name = "Account Type";
			info->tag_desc =
				"Indicates the type of account selected on the "
				"terminal, coded as specified in Annex G";
			info->format = EMV_FORMAT_N;
			if (!tlv->value) {
				// Cannot use tlv->value[0], even if value_str is NULL.
				// This is typically for Data Object List (DOL) entries that
				// have been packed into TLV entries for this function to use.
				return 0;
			}
			return emv_account_type_get_string(tlv->value[0], value_str, value_str_len);

		case EMV_TAG_9F01_ACQUIRER_IDENTIFIER:
			info->tag_name = "Acquirer Identifier";
			info->tag_desc =
				"Uniquely identifies the acquirer within each payment system";
			info->format = EMV_FORMAT_N;
			return emv_tlv_value_get_string(tlv, info->format, 11, value_str, value_str_len);

		case EMV_TAG_9F02_AMOUNT_AUTHORISED_NUMERIC:
			info->tag_name = "Amount, Authorised (Numeric)";
			info->tag_desc =
				"Authorised amount of the transaction (excluding adjustments)";
			info->format = EMV_FORMAT_N;
			return emv_tlv_value_get_string(tlv, info->format, 12, value_str, value_str_len);

		case EMV_TAG_9F03_AMOUNT_OTHER_NUMERIC:
			info->tag_name = "Amount, Other (Numeric)";
			info->tag_desc =
				"Secondary amount associated with the transaction "
				"representing a cashback amount";
			info->format = EMV_FORMAT_N;
			return emv_tlv_value_get_string(tlv, info->format, 12, value_str, value_str_len);

		case EMV_TAG_9F04_AMOUNT_OTHER_BINARY:
			info->tag_name = "Amount, Other (Binary)";
			info->tag_desc =
				"Secondary amount associated with the transaction "
				"representing a cashback amount";
			info->format = EMV_FORMAT_B;
			return emv_amount_get_string(tlv->value, tlv->length, value_str, value_str_len);

		case EMV_TAG_9F05_APPLICATION_DISCRETIONARY_DATA:
			info->tag_name = "Application Discretionary Data";
			info->tag_desc =
				"Issuer or payment system specified data "
				"relating to the application";
			info->format = EMV_FORMAT_B;
			return 0;

		case EMV_TAG_9F06_AID:
			info->tag_name = "Application Identifier (AID) - terminal";
			info->tag_desc =
				"Identifies the application as described in ISO/IEC 7816-4";
			info->format = EMV_FORMAT_B;
			return emv_aid_get_string(tlv->value, tlv->length, value_str, value_str_len);

		case EMV_TAG_9F07_APPLICATION_USAGE_CONTROL:
			info->tag_name = "Application Usage Control";
			info->tag_desc =
				"Indicates issuer's specified restrictions on the geographic "
				"usage and services allowed for the application";
			info->format = EMV_FORMAT_B;
			return emv_app_usage_control_get_string_list(tlv->value, tlv->length, value_str, value_str_len);

		case EMV_TAG_9F08_APPLICATION_VERSION_NUMBER:
			info->tag_name = "Application Version Number";
			info->tag_desc =
				"Version number assigned by the payment system for the "
				"application";
			info->format = EMV_FORMAT_B;
			return 0;

		case EMV_TAG_9F09_APPLICATION_VERSION_NUMBER_TERMINAL:
			info->tag_name = "Application Version Number - terminal";
			info->tag_desc =
				"Version number assigned by the payment system for the "
				"application";
			info->format = EMV_FORMAT_B;
			return 0;

		case EMV_TAG_9F0A_ASRPD:
			info->tag_name = "Application Selection Registered Proprietary Data (ASRPD)";
			info->tag_desc =
				"Proprietary data allowing for proprietary processing during "
				"application selection. Proprietary data is identified using "
				"Proprietary Data Identifiers that are managed by EMVCo and "
				"their usage by the Application Selection processing is "
				"according to their intended usage, as agreed by EMVCo during "
				"registration.";
			info->format = EMV_FORMAT_B;
			return emv_asrpd_get_string_list(tlv->value, tlv->length, value_str, value_str_len);

		case EMV_TAG_9F0B_CARDHOLDER_NAME_EXTENDED:
			info->tag_name = "Cardholder Name Extended";
			info->tag_desc =
				"Indicates the whole cardholder name when "
				"greater than 26 characters using the same "
				"coding convention as in ISO/IEC 7813";
			info->format = EMV_FORMAT_ANS;
		return emv_tlv_value_get_string(tlv, info->format, 45, value_str, value_str_len);

		case EMV_TAG_9F0C_IINE:
			info->tag_name = "Issuer Identification Number Extended (IINE)";
			info->tag_desc =
				"The number that identifies the major industry "
				"and the card issuer and that forms the first "
				"part of the Primary Account "
				"Number (PAN).\n"
				"While the first 6 digits of the IINE (tag '9F0C') "
				"and IIN (tag '42') are the same and there is no "
				"need to have both data objects on the card, "
				"cards may have both the IIN and IINE data "
				"objects present.";
			info->format = EMV_FORMAT_N;
			return emv_tlv_value_get_string(tlv, info->format, 8, value_str, value_str_len);

		case EMV_TAG_9F0D_ISSUER_ACTION_CODE_DEFAULT:
			info->tag_name = "Issuer Action Code (IAC) - Default";
			info->tag_desc =
				"Specifies the issuer's conditions that cause a transaction "
				"to be rejected if it might have been approved online, but "
				"the terminal is unable to process the transaction online";
			info->format = EMV_FORMAT_B;
			return emv_tvr_get_string_list(tlv->value, tlv->length, value_str, value_str_len);

		case EMV_TAG_9F0E_ISSUER_ACTION_CODE_DENIAL:
			info->tag_name = "Issuer Action Code (IAC) - Denial";
			info->tag_desc =
				"Specifies the issuer's conditions that cause the denial of a "
				"transaction without attempt to go online";
			info->format = EMV_FORMAT_B;
			return emv_tvr_get_string_list(tlv->value, tlv->length, value_str, value_str_len);

		case EMV_TAG_9F0F_ISSUER_ACTION_CODE_ONLINE:
			info->tag_name = "Issuer Action Code (IAC) - Online";
			info->tag_desc =
				"Specifies the issuer's conditions that cause a transaction "
				"to be transmitted online";
			info->format = EMV_FORMAT_B;
			return emv_tvr_get_string_list(tlv->value, tlv->length, value_str, value_str_len);

		case EMV_TAG_9F10_ISSUER_APPLICATION_DATA:
			info->tag_name = "Issuer Application Data";
			info->tag_desc =
				"Contains proprietary application data for transmission to "
				"the issuer in an online transaction.";
			info->format = EMV_FORMAT_B;
			return emv_iad_get_string_list(tlv->value, tlv->length, value_str, value_str_len);

		case EMV_TAG_9F11_ISSUER_CODE_TABLE_INDEX:
			info->tag_name = "Issuer Code Table Index";
			info->tag_desc =
				"Indicates the code table according to ISO/IEC 8859 for "
				"displaying the Application Preferred Name";
			info->format = EMV_FORMAT_N;
			return 0;

		case EMV_TAG_9F12_APPLICATION_PREFERRED_NAME:
			info->tag_name = "Application Preferred Name";
			info->tag_desc =
				"Preferred mnemonic associated with the AID";
			info->format = EMV_FORMAT_ANS;
			return emv_tlv_value_get_string(tlv, info->format, 16, value_str, value_str_len);

		case EMV_TAG_9F13_LAST_ONLINE_ATC_REGISTER:
			info->tag_name =
				"Last Online Application Transaction Counter (ATC) Register";
			info->tag_desc =
				"Application Transaction Counter (ATC) "
				"value of the last transaction that went "
				"online";
			info->format = EMV_FORMAT_B;
			return 0;

		case EMV_TAG_9F14_LOWER_CONSECUTIVE_OFFLINE_LIMIT:
			info->tag_name = "Lower Consecutive Offline Limit";
			info->tag_desc =
				"Issuer-specified preference for the maximum "
				"number of consecutive offline transactions for "
				"this ICC application allowed in a terminal "
				"with online capability";
			info->format = EMV_FORMAT_B;
			return 0;

		case EMV_TAG_9F15_MCC:
			info->tag_name = "Merchant Category Code (MCC)";
			info->tag_desc = "Classifies the type of business being done by "
				"the merchant, represented according to ISO 8583:1993 for "
				"Card Acceptor Business Code.";
			info->format = EMV_FORMAT_N;
			return emv_mcc_get_string(tlv->value, tlv->length, value_str, value_str_len);

		case EMV_TAG_9F16_MERCHANT_IDENTIFIER:
			info->tag_name = "Merchant Identifier";
			info->tag_desc =
				"When concatenated with the Acquirer Identifier, uniquely "
				"identifies a given merchant";
			info->format = EMV_FORMAT_ANS;
			return emv_tlv_value_get_string(tlv, info->format, 15, value_str, value_str_len);

		case EMV_TAG_9F17_PIN_TRY_COUNTER:
			info->tag_name =
				"Personal Identification Number (PIN) Try Counter";
			info->tag_desc = "Number of PIN tries remaining";
			info->format = EMV_FORMAT_B;
			return 0;

		case EMV_TAG_9F18_ISSUER_SCRIPT_IDENTIFIER:
			info->tag_name = "Issuer Script Identifier";
			info->tag_desc = "Identification of the Issuer Script";
			info->format = EMV_FORMAT_B;
			return 0;

		case EMV_TAG_9F19_TOKEN_REQUESTOR_ID:
			info->tag_name = "Token Requestor ID";
			info->tag_desc =
				"Uniquely identifies the pairing of the Token "
				"Requestor with the Token Domain, as defined "
				"in the EMV Payment Tokenisation "
				"Framework";
			info->format = EMV_FORMAT_N;
			return 0;

		case EMV_TAG_9F1A_TERMINAL_COUNTRY_CODE:
			info->tag_name = "Terminal Country Code";
			info->tag_desc =
				"Indicates the country of the terminal, represented according "
				"to ISO 3166";
			info->format = EMV_FORMAT_N;
			return emv_country_numeric_code_get_string(tlv->value, tlv->length, value_str, value_str_len);

		case EMV_TAG_9F1B_TERMINAL_FLOOR_LIMIT:
			info->tag_name = "Terminal Floor Limit";
			info->tag_desc =
				"Indicates the floor limit in the terminal in conjunction "
				"with the AID";
			info->format = EMV_FORMAT_B;
			return emv_amount_get_string(tlv->value, tlv->length, value_str, value_str_len);

		case EMV_TAG_9F1C_TERMINAL_IDENTIFICATION:
			info->tag_name = "Terminal Identification";
			info->tag_desc =
				"Designates the unique location of a terminal at a merchant";
			info->format = EMV_FORMAT_AN;
			return emv_tlv_value_get_string(tlv, info->format, 8, value_str, value_str_len);

		case EMV_TAG_9F1D_TERMINAL_RISK_MANAGEMENT_DATA:
			info->tag_name = "Terminal Risk Management Data";
			info->tag_desc =
				"Application-specific value used by the contactless card or "
				"payment device for risk management purposes. All RFU bits "
				"must be set to zero.";
			info->format = EMV_FORMAT_B;
			return emv_terminal_risk_management_data_get_string_list(tlv->value, tlv->length, value_str, value_str_len);

		case EMV_TAG_9F1E_IFD_SERIAL_NUMBER:
			info->tag_name = "Interface Device (IFD) Serial Number";
			info->tag_desc =
				"Unique and permanent serial number assigned to the IFD by "
				"the manufacturer";
			info->format = EMV_FORMAT_AN;
			return emv_tlv_value_get_string(tlv, info->format, 8, value_str, value_str_len);

		case EMV_TAG_9F1F_TRACK1_DISCRETIONARY_DATA:
			info->tag_name = "Track 1 Discretionary Data";
			info->tag_desc =
				"Discretionary part of track 1 according to ISO/IEC 7813";
			info->format = EMV_FORMAT_ANS;
			return emv_tlv_value_get_string(tlv, info->format, 0, value_str, value_str_len);

		case EMV_TAG_9F20_TRACK2_DISCRETIONARY_DATA:
			info->tag_name = "Track 2 Discretionary Data";
			info->tag_desc =
				"Discretionary part of track 2 according to ISO/IEC 7813";
			info->format = EMV_FORMAT_CN;
			return emv_tlv_value_get_string(tlv, info->format, 0, value_str, value_str_len);

		case EMV_TAG_9F21_TRANSACTION_TIME:
			info->tag_name = "Transaction Time";
			info->tag_desc =
				"Local time that the transaction was authorised";
			info->format = EMV_FORMAT_N;
			return emv_time_get_string(tlv->value, tlv->length, value_str, value_str_len);

		case EMV_TAG_9F22_CERTIFICATION_AUTHORITY_PUBLIC_KEY_INDEX:
			info->tag_name = "Certification Authority Public Key (CAPK) Index - terminal";
			info->tag_desc =
				"Identifies the certification authority's public key in "
				"conjunction with the RID";
			info->format = EMV_FORMAT_B;
			return 0;

		case EMV_TAG_9F23_UPPER_CONSECUTIVE_OFFLINE_LIMIT:
			info->tag_name = "Upper Consecutive Offline Limit";
			info->tag_desc =
				"Issuer-specified preference for the maximum "
				"number of consecutive offline transactions for "
				"this ICC application allowed in a terminal "
				"without online capability";
			info->format = EMV_FORMAT_B;
			return 0;

		case EMV_TAG_9F24_PAYMENT_ACCOUNT_REFERENCE:
			info->tag_name = "Payment Account Reference (PAR)";
			info->tag_desc =
				"A non-financial reference assigned to each "
				"unique PAN and used to link a Payment "
				"Account represented by that PAN to affiliated "
				"Payment Tokens, as defined in the EMV "
				"Tokenisation Framework. The PAR may be "
				"assigned in advance of Payment Token "
				"issuance.";
			info->format = EMV_FORMAT_AN;
			return emv_tlv_value_get_string(tlv, info->format, 29, value_str, value_str_len);

		case EMV_TAG_9F25_LAST_4_DIGITS_OF_PAN:
			info->tag_name = "Last 4 Digits of PAN";
			info->tag_desc =
				"The last four digits of the PAN, as defined in "
				"the EMV Payment Tokenisation Framework";
			info->format = EMV_FORMAT_N;
		return emv_tlv_value_get_string(tlv, info->format, 4, value_str, value_str_len);

		case EMV_TAG_9F26_APPLICATION_CRYPTOGRAM:
			info->tag_name = "Application Cryptogram";
			info->tag_desc =
				"Cryptogram returned by the ICC in response of the "
				"GENERATE AC command";
			info->format = EMV_FORMAT_B;
			return 0;

		case EMV_TAG_9F27_CRYPTOGRAM_INFORMATION_DATA:
			info->tag_name = "Cryptogram Information Data";
			info->tag_desc =
				"Indicates the type of cryptogram and the actions to be "
				"performed by the terminal";
			info->format = EMV_FORMAT_B;
			if (!tlv->value) {
				// Cannot use tlv->value[0], even if value_str is NULL.
				// This is typically for Data Object List (DOL) entries that
				// have been packed into TLV entries for this function to use.
				return 0;
			}
			return emv_cid_get_string_list(tlv->value[0], value_str, value_str_len);

		case EMV_TAG_9F32_ISSUER_PUBLIC_KEY_EXPONENT:
			info->tag_name = "Issuer Public Key Exponent";
			info->tag_desc =
				"Issuer public key exponent used for the verification of the "
				"Signed Static Application Data and the ICC Public Key "
				"Certificate";
			info->format = EMV_FORMAT_B;
			return 0;

		case EMV_TAG_9F33_TERMINAL_CAPABILITIES:
			info->tag_name = "Terminal Capabilities";
			info->tag_desc =
				"Indicates the card data input, CVM, and security "
				"capabilities of the terminal";
			info->format = EMV_FORMAT_B;
			return emv_term_caps_get_string_list(tlv->value, tlv->length, value_str, value_str_len);

		case EMV_TAG_9F34_CVM_RESULTS:
			info->tag_name = "Cardholder Verification Method (CVM) Results";
			info->tag_desc =
				"Indicates the results of the last CVM performed";
			info->format = EMV_FORMAT_B;
			return emv_cvm_results_get_string_list(tlv->value, tlv->length, value_str, value_str_len);

		case EMV_TAG_9F35_TERMINAL_TYPE:
			info->tag_name = "Terminal Type";
			info->tag_desc =
				"Indicates the environment of the terminal, its "
				"communications capability, and its operational control";
			info->format = EMV_FORMAT_N;
			if (!tlv->value) {
				// Cannot use tlv->value[0], even if value_str is NULL.
				// This is typically for Data Object List (DOL) entries that
				// have been packed into TLV entries for this function to use.
				return 0;
			}
			return emv_term_type_get_string_list(tlv->value[0], value_str, value_str_len);

		case EMV_TAG_9F36_APPLICATION_TRANSACTION_COUNTER:
			info->tag_name = "Application Transaction Counter (ATC)";
			info->tag_desc =
				"Counter maintained by the application in the ICC "
				"(incrementing the ATC is managed by the ICC)";
			info->format = EMV_FORMAT_B;
			return 0;

		case EMV_TAG_9F37_UNPREDICTABLE_NUMBER:
			info->tag_name = "Unpredictable Number";
			info->tag_desc =
				"Value to provide variability and uniqueness to the "
				"generation of a cryptogram";
			info->format = EMV_FORMAT_B;
			return 0;

		case EMV_TAG_9F38_PDOL:
			info->tag_name = "Processing Options Data Object List (PDOL)";
			info->tag_desc =
				"Contains a list of terminal resident data objects (tags and "
				"lengths) needed by the ICC in processing the GET PROCESSING "
				"OPTIONS command";
			info->format = EMV_FORMAT_DOL;
			return 0;

		case EMV_TAG_9F39_POS_ENTRY_MODE:
			info->tag_name = "Point-of-Service (POS) Entry Mode";
			info->tag_desc =
				"Indicates the method by which the PAN was entered, according "
				"to the first two digits of the ISO 8583:1987 POS Entry Mode";
			info->format = EMV_FORMAT_N;
			if (!tlv->value) {
				// Cannot use tlv->value[0], even if value_str is NULL.
				// This is typically for Data Object List (DOL) entries that
				// have been packed into TLV entries for this function to use.
				return 0;
			}
			return emv_pos_entry_mode_get_string(tlv->value[0], value_str, value_str_len);

		case EMV_TAG_9F3A_AMOUNT_REFERENCE_CURRENCY:
			info->tag_name = "Amount, Reference Currency";
			info->tag_desc =
				"Authorised amount expressed in the reference currency";
			info->format = EMV_FORMAT_B;
			return emv_amount_get_string(tlv->value, tlv->length, value_str, value_str_len);

		case EMV_TAG_9F3B_APPLICATION_REFERENCE_CURRENCY:
			info->tag_name = "Application Reference Currency";
			info->tag_desc =
				"1-4 currency codes used between the terminal and the ICC "
				"when the Transaction Currency Code is different from the "
				"Application Currency Code; each code is 3 digits according "
				"to ISO 4217";
			info->format = EMV_FORMAT_N;
			return emv_app_reference_currency_get_string_list(tlv->value, tlv->length, value_str, value_str_len);

		case EMV_TAG_9F3C_TRANSACTION_REFERENCE_CURRENCY:
			info->tag_name = "Transaction Reference Currency";
			info->tag_desc =
				"Code defining the common currency used by the terminal in "
				"case the Transaction Currency Code is different from the "
				"Application Currency Code";
			info->format = EMV_FORMAT_N;
			return emv_currency_numeric_code_get_string(tlv->value, tlv->length, value_str, value_str_len);

		case EMV_TAG_9F3D_TRANSACTION_REFERENCE_CURRENCY_EXPONENT:
			info->tag_name = "Transaction Reference Currency Exponent";
			info->tag_desc =
				"Indicates the implied position of the decimal point from the "
				"right of the transaction amount, with the Transaction "
				"Reference Currency Code represented according to ISO 4217";
			info->format = EMV_FORMAT_N;
			return 0;

		case EMV_TAG_9F40_ADDITIONAL_TERMINAL_CAPABILITIES:
			info->tag_name = "Additional Terminal Capabilities";
			info->tag_desc =
				"Indicates the data input and output capabilities of the "
				"terminal";
			info->format = EMV_FORMAT_B;
			return emv_addl_term_caps_get_string_list(tlv->value, tlv->length, value_str, value_str_len);

		case EMV_TAG_9F41_TRANSACTION_SEQUENCE_COUNTER:
			info->tag_name = "Transaction Sequence Counter";
			info->tag_desc =
				"Counter maintained by the terminal that is incremented by "
				"one for each transaction";
			info->format = EMV_FORMAT_N;
			return emv_tlv_value_get_string(tlv, info->format, 8, value_str, value_str_len);

		case EMV_TAG_9F42_APPLICATION_CURRENCY_CODE:
			info->tag_name = "Application Currency Code";
			info->tag_desc =
				"Indicates the currency in which the account is managed "
				"according to ISO 4217";
			info->format = EMV_FORMAT_N;
			return emv_currency_numeric_code_get_string(tlv->value, tlv->length, value_str, value_str_len);

		case EMV_TAG_9F43_APPLICATION_REFERENCE_CURRENCY_EXPONENT:
			info->tag_name = "Application Reference Currency Exponent";
			info->tag_desc =
				"Indicates the implied position of the decimal point from the "
				"right of the amount, for each of the 1-4 reference "
				"currencies represented according to ISO 4217";
			info->format = EMV_FORMAT_N;
			return 0;

		case EMV_TAG_9F44_APPLICATION_CURRENCY_EXPONENT:
			info->tag_name = "Application Currency Exponent";
			info->tag_desc =
				"Indicates the implied position of the decimal point from the "
				"right of the amount represented according to ISO 4217";
			info->format = EMV_FORMAT_N;
			return 0;

		case EMV_TAG_9F45_DATA_AUTHENTICATION_CODE:
			info->tag_name = "Data Authentication Code";
			info->tag_desc =
				"An issuer assigned value that is retained by the terminal "
				"during the verification process of the Signed Static "
				"Application Data";
			info->format = EMV_FORMAT_B;
			return 0;

		case EMV_TAG_9F46_ICC_PUBLIC_KEY_CERTIFICATE:
			info->tag_name = "Integrated Circuit Card (ICC) Public Key Certificate";
			info->tag_desc =
				"ICC Public Key certified by the issuer";
			info->format = EMV_FORMAT_B;
			return 0;

		case EMV_TAG_9F47_ICC_PUBLIC_KEY_EXPONENT:
			info->tag_name = "Integrated Circuit Card (ICC) Public Key Exponent";
			info->tag_desc =
				"ICC Public Key Exponent used for the verification of the "
				"Signed Dynamic Application Data";
			info->format = EMV_FORMAT_B;
			return 0;

		case EMV_TAG_9F48_ICC_PUBLIC_KEY_REMAINDER:
			info->tag_name = "Integrated Circuit Card (ICC) Public Key Remainder";
			info->tag_desc =
				"Remaining digits of the ICC Public Key Modulus";
			info->format = EMV_FORMAT_B;
			return 0;

		case EMV_TAG_9F49_DDOL:
			info->tag_name = "Dynamic Data Authentication Data Object List (DDOL)";
			info->tag_desc =
				"List of data objects (tag and length) to be passed to the "
				"ICC in the INTERNAL AUTHENTICATE command";
			info->format = EMV_FORMAT_DOL;
			return 0;

		case EMV_TAG_9F4A_SDA_TAG_LIST:
			info->tag_name = "Static Data Authentication (SDA) Tag List";
			info->tag_desc =
				"List of tags of primitive data objects defined in this "
				"specification whose value fields are to be included in the "
				"Signed Static or Dynamic Application Data";
			info->format = EMV_FORMAT_TAG_LIST;
			return 0;

		case EMV_TAG_9F4B_SIGNED_DYNAMIC_APPLICATION_DATA:
			info->tag_name = "Signed Dynamic Application Data (SDAD)";
			info->tag_desc =
				"Digital signature on critical application "
				"parameters for DDA or CDA";
			info->format = EMV_FORMAT_B;
			return 0;

		case EMV_TAG_9F4C_ICC_DYNAMIC_NUMBER:
			info->tag_name = "Integrated Circuit Card (ICC) Dynamic Number";
			info->tag_desc =
				"Time-variant number generated by the ICC, to be captured by "
				"the terminal";
			info->format = EMV_FORMAT_B;
			return 0;

		case EMV_TAG_9F4D_LOG_ENTRY:
			info->tag_name = "Log Entry";
			info->tag_desc =
				"Provides the SFI of the Transaction Log file and its number "
				"of records";
			info->format = EMV_FORMAT_B;
			return 0;

		case EMV_TAG_9F4E_MERCHANT_NAME_AND_LOCATION:
			info->tag_name = "Merchant Name and Location";
			info->tag_desc =
				"Indicates the name and location of the merchant";
			info->format = EMV_FORMAT_ANS;
			return emv_tlv_value_get_string(tlv, info->format, 0, value_str, value_str_len);

		case EMV_TAG_9F4F_LOG_FORMAT:
			info->tag_name = "Log Format";
			info->tag_desc =
				"List (in tag and length format) of data objects representing "
				"the logged data elements that are passed to the terminal when "
				"a transaction log record is read";
			info->format = EMV_FORMAT_DOL;
			return 0;

		case 0x9F5D: // Used for different purposes by different kernels
			if (tlv->tag == MASTERCARD_TAG_9F5D_APPLICATION_CAPABILITIES_INFORMATION && // Helps IDE find this case statement
				tlv->length == 3
			) {
				// Kernel 2 defines 9F5D as Application Capabilities
				// Information with a length of 3 bytes
				info->tag_name = "Application Capabilities Information";
				info->tag_desc =
					"Lists a number of card features beyond regular payment.";
				info->format = EMV_FORMAT_B;
				return emv_mastercard_app_caps_info_get_string_list(tlv->value, tlv->length, value_str, value_str_len);
			}

			if (tlv->tag == VISA_TAG_9F5D_AOSA && // Helps IDE find this case statement
				tlv->length == 6
			) {
				// Kernel 3 defines 9F5D as Available Offline Spending Amount
				// (AOSA) with a length of 6 bytes
				info->tag_name = "Available Offline Spending Amount (AOSA)";
				info->tag_desc =
					"Kernel 3 proprietary data element indicating the "
					"remaining amount available to be spent offline. The AOSA "
					"is a calculated field used to allow the reader to "
					"provide on a receipt or display the amount of offline "
					"spend that is available on the card.";
				info->format = EMV_FORMAT_N;
				return emv_tlv_value_get_string(tlv, info->format, 12, value_str, value_str_len);
			}

			// Same as default case
			info->format = EMV_FORMAT_B;
			return 1;

		case 0x9F63: // Used for different purposes by different kernels
			if (tlv->tag == MASTERCARD_TAG_9F63_PUNATC_TRACK1 && // Helps IDE find this case statement
				tlv->length == 6
			) {
				// Kernel 2 defines 9F63 as PUNATC(Track1) with a length of
				// 6 bytes
				info->tag_name = "PUNATC(Track1)";
				info->tag_desc =
					"Indicates to the Kernel the positions in the "
					"discretionary data field of Track 1 Data where the "
					"Unpredictable Number (Numeric) digits and Application "
					"Transaction Counter (ATC) digits have to be copied.";
				info->format = EMV_FORMAT_B;
				return 0;
			}

			if (tlv->tag == VISA_TAG_9F63_OFFLINE_COUNTER_INITIAL_VALUE && // Helps IDE find this case statement
				tlv->length == 1
			) {
				// Kernel 3 (VCPS) defines 9F63 as Offline Counter Initial
				// Value with a length of 1 byte
				info->tag_name = "Offline Counter Initial Value";
				info->tag_desc =
					"Contains the initial value of the Consecutive "
					"Transaction Counter International (CTCI).";
				info->format = EMV_FORMAT_B;
				return 0;
			}

			if (tlv->tag == UNIONPAY_TAG_9F63_PRODUCT_IDENTIFICATION_INFORMATION && // Helps IDE find this case statement
				tlv->length == 16
			) {
				// Kernel 7 defines 9F63 as Product Identification Information
				// without specifying the length or description, but unverified
				// internet sources indicate the length to be 16 bytes
				info->tag_name = "Product Identification Information";
				info->tag_desc = info->tag_name;
				info->format = EMV_FORMAT_B;
				return 0;
			}

			// Same as default case
			info->format = EMV_FORMAT_B;
			return 1;

		case 0x9F66: // Used for different purposes by different kernels
			if (tlv->tag == EMV_TAG_9F66_TTQ && // Helps IDE find this case statement
				tlv->length == 4
			) {
				// Entry Point kernel as well as kernel 3, 6 and 7 define 9F66
				// as TTQ with a length of 4 bytes
				info->tag_name = "Terminal Transaction Qualifiers (TTQ)";
				info->tag_desc =
					"Indicates the requirements for online and CVM processing "
					"as a result of Entry Point processing. The scope of this "
					"tag is limited to Entry Point. Kernels may use this tag "
					"for different purposes.";
				info->format = EMV_FORMAT_B;
				return emv_ttq_get_string_list(tlv->value, tlv->length, value_str, value_str_len);
			}

			if (tlv->tag == MASTERCARD_TAG_9F66_PUNATC_TRACK2 && // Helps IDE find this case statement
				tlv->length == 2
			) {
				// Kernel 2 defines 9F66 as PUNATC(Track2) with a length of
				// 2 bytes
				info->tag_name = "PUNATC(Track2)";
				info->tag_desc =
					"Indicates to the Kernel the positions in the "
					"discretionary data field of Track 2 Data where the "
					"Unpredictable Number (Numeric) digits and Application "
					"Transaction Counter (ATC) digits have to be copied.";
				info->format = EMV_FORMAT_B;
				return 0;
			}

			// Same as default case
			info->format = EMV_FORMAT_B;
			return 1;

		case 0x9F6B: // Used for different purposes by different kernels
			if (tlv->tag == VISA_TAG_9F6B_CARD_CVM_LIMIT && // Helps IDE find this case statement
				tlv->length == 6
			) {
				// Kernel 3 (VCPS) defines 9F6B as Card CVM Limit with a length
				// of 6 bytes
				info->tag_name = "Card CVM Limit";
				info->tag_desc =
					"Visa proprietary data element indicating that for "
					"domestic contactless transactions where this value is "
					"exceeded, a CVM is required by the card.";
				info->format = EMV_FORMAT_N;
				return emv_tlv_value_get_string(tlv, info->format, 12, value_str, value_str_len);
			}

			if (tlv->tag == MASTERCARD_TAG_9F6B_TRACK2_DATA && // Helps IDE find this case statement
				tlv->length > 6 && tlv->length <= 19
			) {
				// Kernel 2 defines 9F6B as Track 2 Data with a length of up to
				// 19 bytes. Assume that it is more than 6 bytes because it
				// would be unreasonable for track2 to be shorter than that.
				info->tag_name = "Track 2 Data";
				info->tag_desc =
					"Contains the data objects of the track 2 according to "
					"ISO/IEC 7813, excluding start sentinel, end sentinel and "
					"Longitudinal Redundancy Check (LRC)";
				info->format = EMV_FORMAT_VAR;
				return emv_track2_equivalent_data_get_string(tlv->value, tlv->length, value_str, value_str_len);
			}

			// Same as default case
			info->format = EMV_FORMAT_B;
			return 1;

		case EMV_TAG_9F6C_CTQ:
			info->tag_name = "Card Transaction Qualifiers (CTQ)";
			info->tag_desc =
				"Used to indicate to the device the card CVM requirements, "
				"issuer preferences, and card capabilities.";
			info->format = EMV_FORMAT_B;
			return emv_ctq_get_string_list(tlv->value, tlv->length, value_str, value_str_len);

		case 0x9F6D: // Used for different purposes by different kernels
			if (tlv->tag == MASTERCARD_TAG_9F6D_MAG_APPLICATION_VERSION_NUMBER && // Helps IDE find this case statement
				tlv->length == 2
			) {
				// Kernel 2 defines 9F6D as Mag-stripe Application Version
				// Number (Reader) with a length of 2 bytes
				info->tag_name = "Mag-stripe Application Version Number (Reader)";
				info->tag_desc =
					"Version number assigned by the payment system for the "
					"specific Mag-stripe Mode functionality of the Kernel.";
				info->format = EMV_FORMAT_B;
				return 0;
			}

			if (tlv->tag == AMEX_TAG_9F6D_CONTACTLESS_READER_CAPABILITIES &&
				tlv->length == 1
			) {
				// Kernel 4 defines 9F6D as Contactless Reader Capabilities
				// with a length of 1 byte
				info->tag_name = "Contactless Reader Capabilities";
				info->tag_desc =
					"A proprietary data element with bits 8, 7, and 4 only "
					"used to indicate a terminal's capability to support "
					"Kernel 4 mag-stripe or EMV contactless. This data "
					"element is OR'd with Terminal Type, Tag '9F35', "
					"resulting in a modified Tag '9F35', which is passed to "
					"the card when requested.";
				info->format = EMV_FORMAT_B;
				if (!tlv->value) {
					// Cannot use tlv->value[0], even if value_str is NULL.
					// This is typically for Data Object List (DOL) entries that
					// have been packed into TLV entries for this function to use.
					return 0;
				}
				return emv_amex_cl_reader_caps_get_string(tlv->value[0], value_str, value_str_len);
			}

			// Same as default case
			info->format = EMV_FORMAT_B;
			return 1;

		case 0x9F6E: // Used for different purposes by different kernels
			if (tlv->tag == MASTERCARD_TAG_9F6E_THIRD_PARTY_DATA && // Helps IDE find this case statement
				tlv->length > 4 && tlv->length <= 32
			) {
				// Kernel 2 defines 9F6E as Third Party Data with a length of
				// 5 to 32 bytes
				info->tag_name = "Third Party Data";
				info->tag_desc =
					"The Third Party data object may be used to carry "
					"specific product information to be optionally used by "
					"the terminal in processing transactions.";
				info->format = EMV_FORMAT_VAR;
				return emv_mastercard_third_party_data_get_string_list(tlv->value, tlv->length, value_str, value_str_len);
			}

			if (tlv->tag == VISA_TAG_9F6E_FORM_FACTOR_INDICATOR && // Helps IDE find this case statement
				tlv->length == 4 &&
				tlv->value &&
				(tlv->value[0] & VISA_FFI_VERSION_MASK) == VISA_FFI_VERSION_NUMBER_1 && // VCPS only defines version number 1
				!tlv->value[2] && // VCPS indicates that byte 3 is RFU and should be zero'd
				tlv->value[3] == VISA_FFI_PAYMENT_TXN_TECHNOLOGY_CONTACTLESS // VCPS only defines contactless
			) {
				// Kernel 3 defines 9F6E as Form Factor Indicator (FFI) with a
				// length of 4 bytes and currently only FFI version number 1 is
				// defined by VCPS.
				info->tag_name = "Form Factor Indicator (FFI)";
				info->tag_desc =
					"Indicates the form factor of the consumer payment device "
					"and thetype of contactless interface over which the "
					"transaction was conducted. This information is made "
					"available to the issuer host.";
				info->format = EMV_FORMAT_B;
				return emv_visa_form_factor_indicator_get_string_list(tlv->value, tlv->length, value_str, value_str_len);
			}

			if (tlv->tag == AMEX_TAG_9F6E_ENHANCED_CONTACTLESS_READER_CAPABILITIES && // Helps IDE find this case statement
				tlv->length == 4 &&
				tlv->value &&
				// Mandatory according to specification
				(tlv->value[0] & AMEX_ENH_CL_READER_CAPS_FULL_ONLINE_MODE_SUPPORTED) == 0 &&
				tlv->value[0] & AMEX_ENH_CL_READER_CAPS_PARTIAL_ONLINE_MODE_SUPPORTED &&
				tlv->value[0] & AMEX_ENH_CL_READER_CAPS_MOBILE_SUPPORTED &&
				(tlv->value[0] & AMEX_ENH_CL_READER_CAPS_BYTE1_RFU) == 0 &&
				tlv->value[1] & AMEX_ENH_CL_READER_CAPS_MOBILE_CVM_SUPPORTED &&
				(tlv->value[1] & AMEX_ENH_CL_READER_CAPS_BYTE2_RFU) == 0 &&
				(tlv->value[2] & AMEX_ENH_CL_READER_CAPS_BYTE3_RFU) == 0 &&
				(tlv->value[3] & AMEX_ENH_CL_READER_CAPS_BYTE4_RFU) == 0 &&
				tlv->value[3] & AMEX_ENH_CL_READER_CAPS_KERNEL_VERSION_MASK
			) {
				// Kernel 4 defines 9F6E as Enhanced Contactless Reader
				// Capabilities with a length of 4 bytes and various mandatory
				// bits
				info->tag_name = "Enhanced Contactless Reader Capabilities";
				info->tag_desc =
					"Proprietary Data Element for managing Contactless "
					"transactions and includes Contactless terminal "
					"capabilities (static) and contactless Mobile transaction "
					"(dynamic data) around CVM";
				info->format = EMV_FORMAT_B;
				return emv_amex_enh_cl_reader_caps_get_string_list(tlv->value, tlv->length, value_str, value_str_len);
			}

			// Same as default case
			info->format = EMV_FORMAT_B;
			return 1;

		case 0x9F7C: // Used for different purposes by different kernels
			if (tlv->tag == MASTERCARD_TAG_9F7C_MERCHANT_CUSTOM_DATA && // Helps IDE find this case statement
				tlv->length == 20
			) {
				// Kernel 2 defines 9F7C as Merchant Custom Data with a length
				// of 20 bytes
				info->tag_name = "Merchant Custom Data";
				info->tag_desc =
					"Proprietary merchant data that may be requested by the "
					"card.";
				info->format = EMV_FORMAT_B;
				return 0;
			}

			if (tlv->tag == VISA_TAG_9F7C_CUSTOMER_EXCLUSIVE_DATA && // Helps IDE find this case statement
				tlv->length <= 32
			) {
				// Kernel 3 defines 9F7C as Customer Exclusive Data (CED) with
				// a length of up to 32 bytes. Note that this implementation
				// cannot distinguish it from kernel 2's definition when the
				// provided field has a length of 20 bytes.
				info->tag_name = "Customer Exclusive Data (CED)";
				info->tag_desc =
					"Contains data for transmission to the issuer.";
				info->format = EMV_FORMAT_VAR;
				return 0;
			}

			// Same as default case
			info->format = EMV_FORMAT_B;
			return 1;

		case EMV_TAG_BF0C_FCI_ISSUER_DISCRETIONARY_DATA:
			info->tag_name = "File Control Information (FCI) Issuer Discretionary Data";
			info->tag_desc =
				"Issuer discretionary part of the File Control Information (FCI)";
			info->format = EMV_FORMAT_VAR;
			return 0;

<<<<<<< HEAD
		case EMV_TAG_BF4C_BIOMETRIC_TRY_COUNTERS_TEMPLATE:
			info->tag_name = "Biometric Try Counters Template";
			info->tag_desc =
				"A template that contains one or more Biometric Try Counters";
			info->format = EMV_FORMAT_VAR;
			return 0;

		case EMV_TAG_BF4D_PREFERRED_ATTEMPTS_TEMPLATE:
			info->tag_name = "Preferred Attempts Template";
			info->tag_desc =
				"A template that contains the TLV-coded values for the "
				"preferred attempts of any BIT of a Biometric Type";
			info->format = EMV_FORMAT_VAR;
			return 0;

		default:
=======
		default: {
			// If it is not a known EMV field, attempt to decode it as an
			// ASN.1 field
			struct iso8825_tlv_info_t iso8825_info;
			r = iso8825_tlv_get_info(
				&tlv->ber,
				&iso8825_info,
				value_str,
				value_str_len
			);
			if (iso8825_info.tag_name) {
				// Known ASN.1 field
				info->tag_name = iso8825_info.tag_name;
				info->tag_desc = iso8825_info.tag_desc;

				// Even if known field, value parsing may still have failed
				info->format = EMV_FORMAT_B;
				return r;
			}

			// Unknown field
>>>>>>> 96c773e2
			info->format = EMV_FORMAT_B;
			if (value_str && value_str_len) {
				value_str[0] = 0; // Default to empty value string
			}
			return 1;
		}
	}
}

/**
 * Internal function to stringify EMV values according to their format
 *
 * @param tlv Decoded EMV TLV structure
 * @param format EMV field format. See @ref emv_format_t
 * @param max_format_len Maximum number of format digits
 * @param value_str Value string buffer output. NULL to ignore.
 * @param value_str_len Length of value string buffer in bytes. Zero to ignore.
 * @return Zero for success. Less than zero for internal error. Greater than zero for parse error.
 */
static int emv_tlv_value_get_string(const struct emv_tlv_t* tlv, enum emv_format_t format, size_t max_format_len, char* value_str, size_t value_str_len)
{
	int r;

	if (!tlv || !value_str || !value_str_len) {
		// Caller didn't want the value string
		return 0;
	}

	// Validate max format length
	if (max_format_len) {
		switch (format) {
			case EMV_FORMAT_A:
			case EMV_FORMAT_AN:
			case EMV_FORMAT_ANS:
				// Formats that specify a single digit per byte
				if (tlv->length > max_format_len) {
					// Value exceeds maximum format length
					return -2;
				}
				break;

			case EMV_FORMAT_CN:
			case EMV_FORMAT_N:
				// Formats that specify two digits per byte
				if (tlv->length > (max_format_len + 1) / 2) {
					// Value exceeds maximum format length
					return -3;
				}
				break;

			default:
				// Unknown format
				return -4;
		}

		if (value_str_len < max_format_len + 1) { // +1 is for NULL terminator
			// Value string output buffer is shorter than maximum format length
			return -5;
		}
	}

	switch (format) {
		case EMV_FORMAT_A:
			r = emv_format_a_get_string(tlv->value, tlv->length, value_str, value_str_len);
			if (r) {
				// Empty string on error
				value_str[0] = 0;
				return r;
			}

			return 0;

		case EMV_FORMAT_AN:
			r = emv_format_an_get_string(tlv->value, tlv->length, value_str, value_str_len);
			if (r) {
				// Empty string on error
				value_str[0] = 0;
				return r;
			}

			return 0;

		case EMV_FORMAT_ANS:
			if (tlv->tag == EMV_TAG_50_APPLICATION_LABEL) {
				r = emv_format_ans_only_space_get_string(tlv->value, tlv->length, value_str, value_str_len);
			}
			else if (tlv->tag == EMV_TAG_9F12_APPLICATION_PREFERRED_NAME) {
				// TODO: Convert EMV_TAG_9F12_APPLICATION_PREFERRED_NAME from the appropriate ISO/IEC 8859 code page to UTF-8
				memcpy(value_str, tlv->value, tlv->length);
				value_str[tlv->length] = 0; // NULL terminate
				return 0;
			} else {
				r = emv_format_ans_ccs_get_string(tlv->value, tlv->length, value_str, value_str_len);
			}
			if (r) {
				// Empty string on error
				value_str[0] = 0;
				return r;
			}

			return 0;

		case EMV_FORMAT_CN: {
			r = emv_format_cn_get_string(tlv->value, tlv->length, value_str, value_str_len);
			if (r) {
				// Empty string on error
				value_str[0] = 0;
				return r;
			}

			return 0;
		}

		case EMV_FORMAT_N: {
			r = emv_format_n_get_string(tlv->value, tlv->length, value_str, value_str_len);
			if (r) {
				// Empty string on error
				value_str[0] = 0;
				return r;
			}

			return 0;
		}

		default:
			// Unknown format
			return -6;
	}
}

int emv_format_a_get_string(const uint8_t* buf, size_t buf_len, char* str, size_t str_len)
{
	if (!buf || !buf_len || !str || !str_len) {
		return -1;
	}

	// Minimum string length
	if (str_len < buf_len + 1) {
		return -2;
	}

	while (buf_len) {
		// Validate format "a"
		if (
			(*buf >= 0x41 && *buf <= 0x5A) || // A-Z
			(*buf >= 0x61 && *buf <= 0x7A)    // a-z
		) {
			*str = *buf;

			// Advance output
			++str;
			--str_len;
		} else {
			// Invalid digit
			return 1;
		}

		++buf;
		--buf_len;
	}

	*str = 0; // NULL terminate

	return 0;
}

int emv_format_an_get_string(const uint8_t* buf, size_t buf_len, char* str, size_t str_len)
{
	if (!buf || !buf_len || !str || !str_len) {
		return -1;
	}

	// Minimum string length
	if (str_len < buf_len + 1) {
		return -2;
	}

	while (buf_len) {
		// Validate format "an"
		if (
			(*buf >= 0x30 && *buf <= 0x39) || // 0-9
			(*buf >= 0x41 && *buf <= 0x5A) || // A-Z
			(*buf >= 0x61 && *buf <= 0x7A)    // a-z
		) {
			*str = *buf;

			// Advance output
			++str;
			--str_len;
		} else {
			// Invalid digit
			return 1;
		}

		++buf;
		--buf_len;
	}

	*str = 0; // NULL terminate

	return 0;
}

int emv_format_ans_only_space_get_string(const uint8_t* buf, size_t buf_len, char* str, size_t str_len)
{
	if (!buf || !buf_len || !str || !str_len) {
		return -1;
	}

	// Minimum string length
	if (str_len < buf_len + 1) {
		return -2;
	}

	while (buf_len) {
		// Validate format "ans" with special characters limited to space
		// character, which is effectively format "an" plus space character
		if (
			(*buf >= 0x30 && *buf <= 0x39) || // 0-9
			(*buf >= 0x41 && *buf <= 0x5A) || // A-Z
			(*buf >= 0x61 && *buf <= 0x7A) || // a-z
			(*buf == 0x20)                    // Space
		) {
			*str = *buf;

			// Advance output
			++str;
			--str_len;
		} else {
			// Invalid digit
			return 1;
		}

		++buf;
		--buf_len;
	}

	*str = 0; // NULL terminate

	return 0;
}

int emv_format_ans_ccs_get_string(const uint8_t* buf, size_t buf_len, char* str, size_t str_len)
{
	if (!buf || !buf_len || !str || !str_len) {
		return -1;
	}

	// Minimum string length
	if (str_len < buf_len + 1) {
		return -2;
	}

	while (buf_len) {
		// Validate format "ans" (ISO/IEC 8859 common character set)
		// See EMV 4.4 Book 4, Annex B
		if (*buf >= 0x20 && *buf <= 0x7F) {
			// ISO/IEC 8859 common character set is identical to the first
			// Unicode block and each character is encoded as a single byte
			// UTF-8 character
			*str = *buf;

			// Advance output
			++str;
			--str_len;
		} else {
			// Invalid digit
			return 1;
		}

		++buf;
		--buf_len;
	}

	*str = 0; // NULL terminate

	return 0;
}

int emv_format_cn_get_string(const uint8_t* buf, size_t buf_len, char* str, size_t str_len)
{
	if (!buf || !buf_len || !str || !str_len) {
		return -1;
	}

	// Minimum string length
	if (str_len < buf_len * 2 + 1) {
		return -2;
	}

	// Extract two decimal digits per byte
	for (unsigned int i = 0; i < buf_len; ++i) {
		uint8_t digit;

		// Convert most significant nibble
		digit = buf[i] >> 4;
		if (digit > 9) {
			if (digit != 0xF) {
				// Invalid digit
				return 1;
			}

			// Padding; ignore rest of buffer; NULL terminate
			str[(i * 2)] = 0;
			return 0;
		}
		str[(i * 2)] = '0' + digit;

		// Convert least significant nibble
		digit = buf[i] & 0xf;
		if (digit > 9) {
			if (digit != 0xF) {
				// Invalid digit
				return 1;
			}

			// Padding; ignore rest of buffer; NULL terminate
			str[(i * 2) + 1] = 0;
			return 0;
		}
		str[(i * 2) + 1] = '0' + digit;
	}
	str[buf_len * 2] = 0; // NULL terminate

	return 0;
}

int emv_format_n_get_string(const uint8_t* buf, size_t buf_len, char* str, size_t str_len)
{
	int r;
	uint32_t value;

	r = emv_format_n_to_uint(buf, buf_len, &value);
	if (r) {
		return r;
	}

	return emv_uint_to_str(value, str, str_len);
}

static int emv_uint_to_str(uint32_t value, char* str, size_t str_len)
{
	uint32_t divider;
	bool found_first_digit = false;

	if (str_len < 2) {
		// Minimum length for zero string
		return -2;
	}

	// If value is zero, there's no need to do any division
	if (value == 0) {
		str[0] = '0';
		str[1] = 0;
		return 0;
	}

	divider = 1000000000; // Largest divider for a 32-bit number
	while (divider) {
		uint8_t digit;
		char c;

		digit = value / divider;
		c = '0' + digit;

		if (digit != 0 || found_first_digit) {
			*str = c;
			++str;
			--str_len;
			found_first_digit = true;
		}

		if (str_len == 0) {
			// No space left to NULL terminate
			str[0] = 0;
			return -3;
		}

		value %= divider;
		divider /= 10;
	}

	*str = 0; // NULL terminate string

	return 0;
}

int emv_str_to_format_cn(const char* str, uint8_t* buf, size_t buf_len)
{
	size_t i;

	if (!str || !buf || !buf_len) {
		return -1;
	}

	// Pack digits, left justified
	i = 0;
	while (*str && buf_len) {
		uint8_t nibble;

		// Extract decimal character
		if (*str >= '0' && *str <= '9') {
			// Convert decimal character to nibble
			nibble = *str - '0';
			++str;
		} else {
			// Invalid character
			return 1;
		}

		if ((i & 0x1) == 0) { // i is even
			// Most significant nibble
			*buf = nibble << 4;
		} else { // i is odd
			// Least significant nibble
			*buf |= nibble & 0x0F;
			++buf;
			--buf_len;
		}

		++i;
	}

	// If output buffer is not full, pad with trailing 'F's
	if (buf_len) {
		if ((i & 0x1) == 0x1) { // i is odd
			// Pad least significant nibble
			*buf |= 0x0F;
			++buf;
			--buf_len;
		}

		while (buf_len) {
			*buf = 0xFF;
			++buf;
			--buf_len;
		}
	}

	return 0;
}

int emv_str_to_format_n(const char* str, uint8_t* buf, size_t buf_len)
{
	size_t i;
	size_t str_len;

	if (!str || !buf || !buf_len) {
		return -1;
	}

	// Pack digits, right justified
	i = 0;
	str_len = strlen(str);
	str += str_len - 1; // Parse from the end of the string
	buf += buf_len - 1; // Pack from the end of the buffer
	while (str_len && buf_len) {
		uint8_t nibble;

		// Extract decimal character
		if (*str >= '0' && *str <= '9') {
			// Convert decimal character to nibble
			nibble = *str - '0';
			--str;
			--str_len;
		} else {
			// Invalid character
			return 1;
		}

		if ((i & 0x1) == 0) { // i is even
			// Least significant nibble
			*buf = nibble;
		} else { // i is odd
			// Most significant nibble
			*buf |= nibble << 4;
			--buf;
			--buf_len;
		}

		++i;
	}

	// If output buffer is not full, pad with leading zeros
	if (buf_len) {
		if ((i & 0x1) == 0x1) { // i is odd
			// i was even when loop ended; advance
			--buf;
			--buf_len;
		}

		while (buf_len) {
			*buf = 0;
			--buf;
			--buf_len;
		}
	}

	return 0;
}

int emv_amount_get_string(const uint8_t* buf, size_t buf_len, char* str, size_t str_len)
{
	int r;
	uint32_t value;

	if (!buf || !buf_len) {
		return -1;
	}

	if (!str || !str_len) {
		// Caller didn't want the value string
		return 0;
	}

	r = emv_format_b_to_uint(buf, buf_len, &value);
	if (r) {
		return r;
	}

	return emv_uint_to_str(value, str, str_len);
}

int emv_date_get_string(const uint8_t* buf, size_t buf_len, char* str, size_t str_len)
{
	char date_str[7];
	size_t offset = 0;

	if (!buf || !buf_len) {
		return -1;
	}

	if (!str || !str_len) {
		// Caller didn't want the value string
		return 0;
	}

	if (buf_len != 3) {
		// Date field must be 3 bytes
		return 1;
	}

	// Minimum length for YYYY-MM-DD
	if (str_len < 11) {
		return -2;
	}

	// Extract two decimal digits per byte
	for (unsigned int i = 0; i < buf_len; ++i) {
		uint8_t digit;

		// Convert most significant nibble
		digit = buf[i] >> 4;
		if (digit > 9) {
			// Invalid digit for EMV format "n"
			return 2;
		}
		date_str[i * 2] = '0' + digit;

		// Convert least significant nibble
		digit = buf[i] & 0xf;
		if (digit > 9) {
			// Invalid digit for EMV format "n"
			return 3;
		}
		date_str[(i * 2) + 1] = '0' + digit;
	}
	date_str[buf_len * 2] = 0; // NULL terminate

	// See EMV 4.4 Book 4, 6.7.3
	if (buf[0] < 0x50) {
		str[offset++] = '2';
		str[offset++] = '0';
	} else {
		str[offset++] = '1';
		str[offset++] = '9';
	}
	memcpy(str + offset, date_str, 2);
	offset += 2;

	// Separator
	str[offset++] = '-';

	// Months
	memcpy(str + offset, date_str + 2, 2);
	offset += 2;

	// Separator
	str[offset++] = '-';

	// Days
	memcpy(str + offset, date_str + 4, 2);
	offset += 2;

	// NULL terminate
	str[offset++] = 0;

	return 0;
}

int emv_time_get_string(const uint8_t* buf, size_t buf_len, char* str, size_t str_len)
{
	char time_str[7];
	size_t offset = 0;

	if (!buf || !buf_len) {
		return -1;
	}

	if (!str || !str_len) {
		// Caller didn't want the value string
		return 0;
	}

	if (buf_len != 3) {
		// Time field must be 3 bytes
		return 1;
	}

	// Minimum length for hh:mm:ss
	if (str_len < 9) {
		return -2;
	}

	// Extract two decimal digits per byte
	for (unsigned int i = 0; i < buf_len; ++i) {
		uint8_t digit;

		// Convert most significant nibble
		digit = buf[i] >> 4;
		if (digit > 9) {
			// Invalid digit for EMV format "n"
			return 2;
		}
		time_str[i * 2] = '0' + digit;

		// Convert least significant nibble
		digit = buf[i] & 0xf;
		if (digit > 9) {
			// Invalid digit for EMV format "n"
			return 3;
		}
		time_str[(i * 2) + 1] = '0' + digit;
	}
	time_str[buf_len * 2] = 0; // NULL terminate

	// Hours
	memcpy(str + offset, time_str, 2);
	offset += 2;

	// Separator
	str[offset++] = ':';

	// Minutes
	memcpy(str + offset, time_str + 2, 2);
	offset += 2;

	// Separator
	str[offset++] = ':';

	// Seconds
	memcpy(str + offset, time_str + 4, 2);
	offset += 2;

	// NULL terminate
	str[offset++] = 0;

	return 0;
}

int emv_transaction_type_get_string(
	uint8_t txn_type,
	char* str,
	size_t str_len
)
{
	if (!str || !str_len) {
		// Caller didn't want the value string
		return 0;
	}

	// Transaction Type (field 9C)
	// See ISO 8583:1987, 4.3.8
	// See ISO 8583:1993, A.9
	// See ISO 8583:2021, D.21
	switch (txn_type) {
		case EMV_TRANSACTION_TYPE_GOODS_AND_SERVICES:
			strncpy(str, "Goods and services", str_len);
			str[str_len - 1] = 0;
			return 0;

		case EMV_TRANSACTION_TYPE_CASH:
			strncpy(str, "Cash", str_len);
			str[str_len - 1] = 0;
			return 0;

		case EMV_TRANSACTION_TYPE_CASHBACK:
			strncpy(str, "Cashback", str_len);
			str[str_len - 1] = 0;
			return 0;

		case EMV_TRANSACTION_TYPE_REFUND:
			strncpy(str, "Refund", str_len);
			str[str_len - 1] = 0;
			return 0;

		case EMV_TRANSACTION_TYPE_INQUIRY:
			strncpy(str, "Inquiry", str_len);
			str[str_len - 1] = 0;
			return 0;

		default:
			return 1;
	}
}

int emv_mcc_get_string(
	const uint8_t* mcc,
	size_t mcc_len,
	char* str,
	size_t str_len
)
{
	int r;
	uint32_t mcc_numeric;
	const char* mcc_str;

	if (!mcc || !mcc_len) {
		return -1;
	}

	if (!str || !str_len) {
		// Caller didn't want the value string
		return 0;
	}

	if (mcc_len != 2) {
		// Merchant Category Code (MCC) field must be 2 bytes
		return 1;
	}

	r = emv_format_n_to_uint(mcc, mcc_len, &mcc_numeric);
	if (r) {
		return r;
	}

	mcc_str = mcc_lookup(mcc_numeric);
	if (!mcc_str) {
		// Unknown Merchant Category Code (MCC); ignore
		str[0] = 0;
		return 0;
	}

	// Copy Merchant Category Code (MCC) string
	strncpy(str, mcc_str, str_len - 1);
	str[str_len - 1] = 0;

	return 0;
}

static void emv_str_list_init(struct str_itr_t* itr, char* buf, size_t len)
{
	itr->ptr = buf;
	itr->len = len;
}

ATTRIBUTE_FORMAT_PRINTF(2, 3)
static void emv_str_list_add(struct str_itr_t* itr, const char* fmt, ...)
{
	int r;
	size_t str_len_max;
	size_t str_len;

	// Ensure that the iterator has enough space for at least one character,
	// the delimiter, and the NULL termination
	if (itr->len < 3) {
		return;
	}

	// Leave space for delimiter. This should be used for calling vsnprintf()
	// and evaluating the return value
	str_len_max = itr->len - 1;

	va_list ap;
	va_start(ap, fmt);
	r = vsnprintf(itr->ptr, str_len_max, fmt, ap);
	va_end(ap);
	if (r < 0) {
		// vsnprintf() error; NULL terminate
		*itr->ptr = 0;
		return;
	}
	if (r >= str_len_max) {
		// vsnprintf() output truncated
		// str_len_max already has space for delimiter so leave enough space
		// for NULL termination
		str_len = str_len_max - 1;
	} else {
		// vsnprintf() successful
		str_len = r;
	}

	// Delimiter
	itr->ptr[str_len] = '\n';
	++str_len;

	// Advance iterator
	itr->ptr += str_len;
	itr->len -= str_len;

	// NULL terminate string list
	*itr->ptr = 0;
}

int emv_term_type_get_string_list(
	uint8_t term_type,
	char* str,
	size_t str_len
)
{
	struct str_itr_t itr;

	if (!term_type || !str || !str_len) {
		return -1;
	}

	emv_str_list_init(&itr, str, str_len);

	// Operational Control
	// See EMV 4.4 Book 4, Annex A1, table 24
	switch (term_type & EMV_TERM_TYPE_OPERATIONAL_CONTROL_MASK) {
		case EMV_TERM_TYPE_OPERATIONAL_CONTROL_FINANCIAL_INSTITUTION:
			emv_str_list_add(&itr, "Operational Control: Financial Institution");
			break;

		case EMV_TERM_TYPE_OPERATIONAL_CONTROL_MERCHANT:
			emv_str_list_add(&itr, "Operational Control: Merchant");
			break;

		case EMV_TERM_TYPE_OPERATIONAL_CONTROL_CARDHOLDER:
			emv_str_list_add(&itr, "Operational Control: Cardholder");
			break;

		default:
			emv_str_list_add(&itr, "Operational Control: Unknown");
			break;
	}

	// Environment
	// See EMV 4.4 Book 4, Annex A1, table 24
	switch (term_type & EMV_TERM_TYPE_ENV_MASK) {
		case EMV_TERM_TYPE_ENV_ATTENDED_ONLINE_ONLY:
			emv_str_list_add(&itr, "Environment: Attended, online only");
			break;

		case EMV_TERM_TYPE_ENV_ATTENDED_OFFLINE_WITH_ONLINE:
			emv_str_list_add(&itr, "Environment: Attended, offline with online capability");
			break;

		case EMV_TERM_TYPE_ENV_ATTENDED_OFFLINE_ONLY:
			emv_str_list_add(&itr, "Environment: Attended, offline only");
			break;

		case EMV_TERM_TYPE_ENV_UNATTENDED_ONLINE_ONLY:
			emv_str_list_add(&itr, "Environment: Unattended, online only");
			break;

		case EMV_TERM_TYPE_ENV_UNATTENDED_OFFLINE_WITH_ONLINE:
			emv_str_list_add(&itr, "Environment: Unattended, offline with online capability");
			break;

		case EMV_TERM_TYPE_ENV_UNATTENDED_OFFLINE_ONLY:
			emv_str_list_add(&itr, "Environment: Unattended, offline only");
			break;

		default:
			emv_str_list_add(&itr, "Environment: Unknown");
			break;
	}

	return 0;
}

int emv_term_caps_get_string_list(
	const uint8_t* term_caps,
	size_t term_caps_len,
	char* str,
	size_t str_len
)
{
	struct str_itr_t itr;

	if (!term_caps || !term_caps_len || !str || !str_len) {
		return -1;
	}

	if (term_caps_len != 3) {
		// Terminal Capabilities (field 9F33) must be 3 bytes
		return 1;
	}

	emv_str_list_init(&itr, str, str_len);

	// Card Data Input Capability
	// See EMV 4.4 Book 4, Annex A2, table 25
	if (!term_caps[0]) {
		emv_str_list_add(&itr, "Card Data Input Capability: None");
	}
	if ((term_caps[0] & EMV_TERM_CAPS_INPUT_MANUAL_KEY_ENTRY)) {
		emv_str_list_add(&itr, "Card Data Input Capability: Manual key entry");
	}
	if ((term_caps[0] & EMV_TERM_CAPS_INPUT_MAGNETIC_STRIPE)) {
		emv_str_list_add(&itr, "Card Data Input Capability: Magnetic stripe");
	}
	if ((term_caps[0] & EMV_TERM_CAPS_INPUT_IC_WITH_CONTACTS)) {
		emv_str_list_add(&itr, "Card Data Input Capability: IC with contacts");
	}
	if ((term_caps[0] & EMV_TERM_CAPS_INPUT_RFU)) {
		emv_str_list_add(&itr, "Card Data Input Capability: RFU");
	}

	// CVM Capability
	// See EMV 4.4 Book 4, Annex A2, table 26
	if (!term_caps[1]) {
		emv_str_list_add(&itr, "CVM Capability: None");
	}
	if ((term_caps[1] & EMV_TERM_CAPS_CVM_PLAINTEXT_PIN_OFFLINE)) {
		emv_str_list_add(&itr, "CVM Capability: Plaintext PIN for ICC verification");
	}
	if ((term_caps[1] & EMV_TERM_CAPS_CVM_ENCIPHERED_PIN_ONLINE)) {
		emv_str_list_add(&itr, "CVM Capability: Enciphered PIN for online verification");
	}
	if ((term_caps[1] & EMV_TERM_CAPS_CVM_SIGNATURE)) {
		emv_str_list_add(&itr, "CVM Capability: Signature");
	}
	if ((term_caps[1] & EMV_TERM_CAPS_CVM_ENCIPHERED_PIN_OFFLINE_RSA)) {
		emv_str_list_add(&itr, "CVM Capability: Enciphered PIN for offline verification (RSA ODE)");
	}
	if ((term_caps[1] & EMV_TERM_CAPS_CVM_NO_CVM)) {
		emv_str_list_add(&itr, "CVM Capability: No CVM required");
	}
	if ((term_caps[1] & EMV_TERM_CAPS_CVM_BIOMETRIC_ONLINE)) {
		emv_str_list_add(&itr, "CVM Capability: Online Biometric");
	}
	if ((term_caps[1] & EMV_TERM_CAPS_CVM_BIOMETRIC_OFFLINE)) {
		emv_str_list_add(&itr, "CVM Capability: Offline Biometric");
	}
	if ((term_caps[1] & EMV_TERM_CAPS_CVM_ENCIPHERED_PIN_OFFLINE_ECC)) {
		emv_str_list_add(&itr, "CVM Capability: Enciphered PIN for offline verification (ECC ODE)");
	}

	// Security Capability
	// See EMV 4.4 Book 4, Annex A2, table 27
	if (!term_caps[2]) {
		emv_str_list_add(&itr, "Security Capability: None");
	}
	if ((term_caps[2] & EMV_TERM_CAPS_SECURITY_SDA)) {
		emv_str_list_add(&itr, "Security Capability: Static Data Authentication (SDA)");
	}
	if ((term_caps[2] & EMV_TERM_CAPS_SECURITY_DDA)) {
		emv_str_list_add(&itr, "Security Capability: Dynamic Data Authentication (DDA)");
	}
	if ((term_caps[2] & EMV_TERM_CAPS_SECURITY_CARD_CAPTURE)) {
		emv_str_list_add(&itr, "Security Capability: Card capture");
	}
	if ((term_caps[2] & EMV_TERM_CAPS_SECURITY_CDA)) {
		emv_str_list_add(&itr, "Security Capability: Combined DDA/Application Cryptogram Generation (CDA)");
	}
	if ((term_caps[2] & EMV_TERM_CAPS_SECURITY_XDA)) {
		emv_str_list_add(&itr, "Security Capability: Extended Data Authentication (XDA)");
	}
	if ((term_caps[2] & EMV_TERM_CAPS_SECURITY_RFU)) {
		emv_str_list_add(&itr, "Security Capability: RFU");
	}

	return 0;
}

int emv_pos_entry_mode_get_string(
	uint8_t pos_entry_mode,
	char* str,
	size_t str_len
)
{
	if (!str || !str_len) {
		// Caller didn't want the value string
		return 0;
	}

	// Point-of-Service (POS) Entry Mode (field 9F39)
	// See ISO 8583:1987, 4.3.14
	// See ISO 8583:1993, A.8
	// See ISO 8583:2021, J.2.2.1
	switch (pos_entry_mode) {
		case EMV_POS_ENTRY_MODE_UNKNOWN:
			strncpy(str, "Unknown", str_len);
			str[str_len - 1] = 0;
			return 0;

		case EMV_POS_ENTRY_MODE_MANUAL:
			strncpy(str, "Manual PAN entry", str_len);
			str[str_len - 1] = 0;
			return 0;

		case EMV_POS_ENTRY_MODE_MAG:
			strncpy(str, "Magnetic stripe", str_len);
			str[str_len - 1] = 0;
			return 0;

		case EMV_POS_ENTRY_MODE_OPTICAL_CODE:
			strncpy(str, "Optical Code", str_len);
			str[str_len - 1] = 0;
			return 0;

		case EMV_POS_ENTRY_MODE_OCR:
			strncpy(str, "OCR", str_len);
			str[str_len - 1] = 0;
			return 0;

		case EMV_POS_ENTRY_MODE_ICC_WITH_CVV:
			strncpy(str, "Integrated circuit card (ICC). CVV can be checked.", str_len);
			str[str_len - 1] = 0;
			return 0;

		case EMV_POS_ENTRY_MODE_CONTACTLESS_EMV:
			strncpy(str, "Auto entry via contactless EMV", str_len);
			str[str_len - 1] = 0;
			return 0;

		case EMV_POS_ENTRY_MODE_CARDHOLDER_ON_FILE:
			strncpy(str, "Merchant has Cardholder Credentials on File", str_len);
			str[str_len - 1] = 0;
			return 0;

		case EMV_POS_ENTRY_MODE_MAG_FALLBACK:
			strncpy(str, "Fallback from integrated circuit card (ICC) to magnetic stripe", str_len);
			str[str_len - 1] = 0;
			return 0;

		case EMV_POS_ENTRY_MODE_MAG_WITH_CVV:
			strncpy(str, "Magnetic stripe as read from track 2. CVV can be checked.", str_len);
			str[str_len - 1] = 0;
			return 0;

		case EMV_POS_ENTRY_MODE_CONTACTLESS_MAG:
			strncpy(str, "Auto entry via contactless magnetic stripe", str_len);
			str[str_len - 1] = 0;
			return 0;

		case EMV_POS_ENTRY_MODE_ICC_WITHOUT_CVV:
			strncpy(str, "Integrated circuit card (ICC). CVV may not be checked.", str_len);
			str[str_len - 1] = 0;
			return 0;

		case EMV_POS_ENTRY_MODE_ORIGINAL_TXN:
			strncpy(str, "Same as original transaction", str_len);
			str[str_len - 1] = 0;
			return 0;

		default:
			return 1;
	}
}

int emv_addl_term_caps_get_string_list(
	const uint8_t* addl_term_caps,
	size_t addl_term_caps_len,
	char* str,
	size_t str_len
)
{
	struct str_itr_t itr;

	if (!addl_term_caps || !addl_term_caps_len || !str || !str_len) {
		return -1;
	}

	if (addl_term_caps_len != 5) {
		// Additional Terminal Capabilities (field 9F40) must be 5 bytes
		return 1;
	}

	emv_str_list_init(&itr, str, str_len);

	// Transaction Type Capability (byte 1)
	// See EMV 4.4 Book 4, Annex A3, table 28
	if (!addl_term_caps[0] && !addl_term_caps[1]) {
		emv_str_list_add(&itr, "Transaction Type Capability: None");
	}
	if ((addl_term_caps[0] & EMV_ADDL_TERM_CAPS_TXN_TYPE_CASH)) {
		emv_str_list_add(&itr, "Transaction Type Capability: Cash");
	}
	if ((addl_term_caps[0] & EMV_ADDL_TERM_CAPS_TXN_TYPE_GOODS)) {
		emv_str_list_add(&itr, "Transaction Type Capability: Goods");
	}
	if ((addl_term_caps[0] & EMV_ADDL_TERM_CAPS_TXN_TYPE_SERVICES)) {
		emv_str_list_add(&itr, "Transaction Type Capability: Services");
	}
	if ((addl_term_caps[0] & EMV_ADDL_TERM_CAPS_TXN_TYPE_CASHBACK)) {
		emv_str_list_add(&itr, "Transaction Type Capability: Cashback");
	}
	if ((addl_term_caps[0] & EMV_ADDL_TERM_CAPS_TXN_TYPE_INQUIRY)) {
		emv_str_list_add(&itr, "Transaction Type Capability: Inquiry");
	}
	if ((addl_term_caps[0] & EMV_ADDL_TERM_CAPS_TXN_TYPE_TRANSFER)) {
		emv_str_list_add(&itr, "Transaction Type Capability: Transfer");
	}
	if ((addl_term_caps[0] & EMV_ADDL_TERM_CAPS_TXN_TYPE_PAYMENT)) {
		emv_str_list_add(&itr, "Transaction Type Capability: Payment");
	}
	if ((addl_term_caps[0] & EMV_ADDL_TERM_CAPS_TXN_TYPE_ADMINISTRATIVE)) {
		emv_str_list_add(&itr, "Transaction Type Capability: Administrative");
	}

	// Transaction Type Capability (byte 2)
	// See EMV 4.4 Book 4, Annex A3, table 29
	if ((addl_term_caps[1] & EMV_ADDL_TERM_CAPS_TXN_TYPE_CASH_DEPOSIT)) {
		emv_str_list_add(&itr, "Transaction Type Capability: Cash deposit");
	}
	if ((addl_term_caps[1] & EMV_ADDL_TERM_CAPS_TXN_TYPE_RFU)) {
		emv_str_list_add(&itr, "Transaction Type Capability: RFU");
	}

	// Terminal Data Input Capability (byte 3)
	// See EMV 4.4 Book 4, Annex A3, table 30
	if (!addl_term_caps[2]) {
		emv_str_list_add(&itr, "Terminal Data Input Capability: None");
	}
	if ((addl_term_caps[2] & EMV_ADDL_TERM_CAPS_INPUT_NUMERIC_KEYS)) {
		emv_str_list_add(&itr, "Terminal Data Input Capability: Numeric keys");
	}
	if ((addl_term_caps[2] & EMV_ADDL_TERM_CAPS_INPUT_ALPHABETIC_AND_SPECIAL_KEYS)) {
		emv_str_list_add(&itr, "Terminal Data Input Capability: Alphabetic and special characters keys");
	}
	if ((addl_term_caps[2] & EMV_ADDL_TERM_CAPS_INPUT_COMMAND_KEYS)) {
		emv_str_list_add(&itr, "Terminal Data Input Capability: Command keys");
	}
	if ((addl_term_caps[2] & EMV_ADDL_TERM_CAPS_INPUT_FUNCTION_KEYS)) {
		emv_str_list_add(&itr, "Terminal Data Input Capability: Function keys");
	}
	if ((addl_term_caps[2] & EMV_ADDL_TERM_CAPS_INPUT_RFU)) {
		emv_str_list_add(&itr, "Terminal Data Input Capability: RFU");
	}

	// Terminal Data Output Capability (byte 4)
	// See EMV 4.4 Book 4, Annex A3, table 31
	if (!(addl_term_caps[3] & EMV_ADDL_TERM_CAPS_OUTPUT_PRINT_OR_DISPLAY)) {
		emv_str_list_add(&itr, "Terminal Data Input Capability: No print, electronic or display output");
	}
	if ((addl_term_caps[3] & EMV_ADDL_TERM_CAPS_OUTPUT_PRINT_ATTENDANT)) {
		emv_str_list_add(&itr, "Terminal Data Output Capability: Print or electronic, attendant");
	}
	if ((addl_term_caps[3] & EMV_ADDL_TERM_CAPS_OUTPUT_PRINT_CARDHOLDER)) {
		emv_str_list_add(&itr, "Terminal Data Output Capability: Print or electronic, cardholder");
	}
	if ((addl_term_caps[3] & EMV_ADDL_TERM_CAPS_OUTPUT_DISPLAY_ATTENDANT)) {
		emv_str_list_add(&itr, "Terminal Data Output Capability: Display, attendant");
	}
	if ((addl_term_caps[3] & EMV_ADDL_TERM_CAPS_OUTPUT_DISPLAY_CARDHOLDER)) {
		emv_str_list_add(&itr, "Terminal Data Output Capability: Display cardholder");
	}
	if ((addl_term_caps[3] & EMV_ADDL_TERM_CAPS_OUTPUT_CODE_TABLE_10)) {
		emv_str_list_add(&itr, "Terminal Data Output Capability: Code table 10");
	}
	if ((addl_term_caps[3] & EMV_ADDL_TERM_CAPS_OUTPUT_CODE_TABLE_9)) {
		emv_str_list_add(&itr, "Terminal Data Output Capability: Code table 9");
	}
	if ((addl_term_caps[3] & EMV_ADDL_TERM_CAPS_OUTPUT_RFU)) {
		emv_str_list_add(&itr, "Terminal Data Output Capability: RFU");
	}

	// Terminal Data Output Capability (byte 5)
	// See EMV 4.4 Book 4, Annex A3, table 32
	if ((addl_term_caps[4] & EMV_ADDL_TERM_CAPS_OUTPUT_CODE_TABLE_8)) {
		emv_str_list_add(&itr, "Terminal Data Output Capability: Code table 8");
	}
	if ((addl_term_caps[4] & EMV_ADDL_TERM_CAPS_OUTPUT_CODE_TABLE_7)) {
		emv_str_list_add(&itr, "Terminal Data Output Capability: Code table 7");
	}
	if ((addl_term_caps[4] & EMV_ADDL_TERM_CAPS_OUTPUT_CODE_TABLE_6)) {
		emv_str_list_add(&itr, "Terminal Data Output Capability: Code table 6");
	}
	if ((addl_term_caps[4] & EMV_ADDL_TERM_CAPS_OUTPUT_CODE_TABLE_5)) {
		emv_str_list_add(&itr, "Terminal Data Output Capability: Code table 5");
	}
	if ((addl_term_caps[4] & EMV_ADDL_TERM_CAPS_OUTPUT_CODE_TABLE_4)) {
		emv_str_list_add(&itr, "Terminal Data Output Capability: Code table 4");
	}
	if ((addl_term_caps[4] & EMV_ADDL_TERM_CAPS_OUTPUT_CODE_TABLE_3)) {
		emv_str_list_add(&itr, "Terminal Data Output Capability: Code table 3");
	}
	if ((addl_term_caps[4] & EMV_ADDL_TERM_CAPS_OUTPUT_CODE_TABLE_2)) {
		emv_str_list_add(&itr, "Terminal Data Output Capability: Code table 2");
	}
	if ((addl_term_caps[4] & EMV_ADDL_TERM_CAPS_OUTPUT_CODE_TABLE_1)) {
		emv_str_list_add(&itr, "Terminal Data Output Capability: Code table 1");
	}

	return 0;
}

int emv_aid_get_string(
	const uint8_t* aid,
	size_t aid_len,
	char* str,
	size_t str_len
)
{
	int r;
	struct emv_aid_info_t info;
	const char* info_str;

	if (!aid || !aid_len) {
		return -1;
	}

	if (!str || !str_len) {
		// Caller didn't want the value string
		return 0;
	}

	if (aid_len < 5 || aid_len > 16) {
		// Application Identifier (AID) must be 5 to 16 bytes
		return 1;
	}

	r = emv_aid_get_info(aid, aid_len, &info);
	if (r) {
		return r;
	}

	switch (info.product) {
		// Visa
		case EMV_CARD_PRODUCT_VISA_CREDIT_DEBIT: info_str = "Visa Credit/Debit"; break;
		case EMV_CARD_PRODUCT_VISA_ELECTRON: info_str = "Visa Electron"; break;
		case EMV_CARD_PRODUCT_VISA_VPAY: info_str = "V Pay"; break;
		case EMV_CARD_PRODUCT_VISA_PLUS: info_str = "Visa Plus"; break;
		case EMV_CARD_PRODUCT_VISA_USA_DEBIT: info_str = "Visa USA Debit"; break;

		// Mastercard
		case EMV_CARD_PRODUCT_MASTERCARD_CREDIT_DEBIT: info_str = "Mastercard Credit/Debit"; break;
		case EMV_CARD_PRODUCT_MASTERCARD_MAESTRO: info_str = "Maestro"; break;
		case EMV_CARD_PRODUCT_MASTERCARD_CIRRUS: info_str = "Mastercard Cirrus"; break;
		case EMV_CARD_PRODUCT_MASTERCARD_USA_DEBIT: info_str = "Mastercard USA Debit"; break;
		case EMV_CARD_PRODUCT_MASTERCARD_MAESTRO_UK: info_str = "Maestro UK"; break;
		case EMV_CARD_PRODUCT_MASTERCARD_TEST: info_str = "Mastercard Test Card"; break;

		// American Express
		case EMV_CARD_PRODUCT_AMEX_CREDIT_DEBIT: info_str = "American Express Credit/Debit"; break;
		case EMV_CARD_PRODUCT_AMEX_CHINA_CREDIT_DEBIT: info_str = "American Express (China Credit/Debit)"; break;

		// Discover
		case EMV_CARD_PRODUCT_DISCOVER_CARD: info_str = "Discover Card"; break;
		case EMV_CARD_PRODUCT_DISCOVER_USA_DEBIT: info_str = "Discover USA Debit"; break;
		case EMV_CARD_PRODUCT_DISCOVER_ZIP: info_str = "Discover ZIP"; break;

		// Cartes Bancaires (CB)
		case EMV_CARD_PRODUCT_CB_CREDIT_DEBIT: info_str = "Cartes Bancaires (CB) Credit/Debit"; break;
		case EMV_CARD_PRODUCT_CB_DEBIT: info_str = "Cartes Bancaires (CB) Debit"; break;

		// Dankort
		case EMV_CARD_PRODUCT_DANKORT_VISADANKORT: info_str = "Visa/Dankort"; break;
		case EMV_CARD_PRODUCT_DANKORT_JSPEEDY: info_str = "Dankort (J/Speedy)"; break;

		// UnionPay
		case EMV_CARD_PRODUCT_UNIONPAY_DEBIT: info_str = "UnionPay Debit"; break;
		case EMV_CARD_PRODUCT_UNIONPAY_CREDIT: info_str = "UnionPay Credit"; break;
		case EMV_CARD_PRODUCT_UNIONPAY_QUASI_CREDIT: info_str = "UnionPay Quasi-credit"; break;
		case EMV_CARD_PRODUCT_UNIONPAY_ELECTRONIC_CASH: info_str = "UnionPay Electronic Cash"; break;
		case EMV_CARD_PRODUCT_UNIONPAY_USA_DEBIT: info_str = "UnionPay USA Debit"; break;

		// GIM-UEMOA
		case EMV_CARD_PRODUCT_GIMUEMOA_STANDARD: info_str = "GIM-UEMOA Standard"; break;
		case EMV_CARD_PRODUCT_GIMUEMOA_PREPAID_ONLINE: info_str = "GIM-UEMOA Prepaye Online"; break;
		case EMV_CARD_PRODUCT_GIMUEMOA_CLASSIC: info_str = "GIM-UEMOA Classic"; break;
		case EMV_CARD_PRODUCT_GIMUEMOA_PREPAID_OFFLINE: info_str = "GIM-UEMOA Prepaye Possibile Offline"; break;
		case EMV_CARD_PRODUCT_GIMUEMOA_RETRAIT: info_str = "GIM-UEMOA Retrait"; break;
		case EMV_CARD_PRODUCT_GIMUEMOA_ELECTRONIC_WALLET: info_str = "GIM-UEMOA Porte Monnaie Electronique"; break;

		// Deutsche Kreditwirtschaft
		case EMV_CARD_PRODUCT_DK_GIROCARD: info_str = "Deutsche Kreditwirtschaft (DK) Girocard"; break;

		// eftpos (Australia)
		case EMV_CARD_PRODUCT_EFTPOS_SAVINGS: info_str = "eftpos (Australia) savings"; break;
		case EMV_CARD_PRODUCT_EFTPOS_CHEQUE: info_str = "eftpos (Australia) cheque"; break;

		// Mir
		case EMV_CARD_PRODUCT_MIR_CREDIT: info_str = "Mir Credit"; break;
		case EMV_CARD_PRODUCT_MIR_DEBIT: info_str = "Mir Debit"; break;

		default:
			// Unknown product; use scheme string instead
			info_str = NULL;
			break;
	}

	if (!info_str) {
		switch (info.scheme) {
			case EMV_CARD_SCHEME_VISA: info_str = "Visa"; break;
			case EMV_CARD_SCHEME_MASTERCARD: info_str = "Mastercard"; break;
			case EMV_CARD_SCHEME_AMEX: info_str = "American Express"; break;
			case EMV_CARD_SCHEME_DISCOVER: info_str = "Discover"; break;
			case EMV_CARD_SCHEME_CB: info_str = "Cartes Bancaires (CB)"; break;
			case EMV_CARD_SCHEME_JCB: info_str = "JCB"; break;
			case EMV_CARD_SCHEME_DANKORT: info_str = "Dankort"; break;
			case EMV_CARD_SCHEME_UNIONPAY: info_str = "UnionPay"; break;
			case EMV_CARD_SCHEME_GIMUEMOA: info_str = "GIM-UEMOA"; break;
			case EMV_CARD_SCHEME_DK: info_str = "Deutsche Kreditwirtschaft (DK)"; break;
			case EMV_CARD_SCHEME_VERVE: info_str = "Verve"; break;
			case EMV_CARD_SCHEME_EFTPOS: info_str = "eftpos (Australia)"; break;
			case EMV_CARD_SCHEME_RUPAY: info_str = "RuPay"; break;
			case EMV_CARD_SCHEME_MIR: info_str = "Mir"; break;
			case EMV_CARD_SCHEME_MEEZA: info_str = "Meeza"; break;

			default:
				return 1;
		}
	}

	strncpy(str, info_str, str_len - 1);
	str[str_len - 1] = 0;
	return 0;
}

int emv_asrpd_get_string_list(
	const uint8_t* asrpd,
	size_t asrpd_len,
	char* str,
	size_t str_len
)
{
	struct str_itr_t itr;


	if (!asrpd || !asrpd_len) {
		return -1;
	}

	if (!str || !str_len) {
		// Caller didn't want the value string
		return 0;
	}

	if (asrpd_len < 3) {
		// Application Selection Registered Proprietary Data (ASRPD) must
		// contain at least one ID and a length
		return 1;
	}

	emv_str_list_init(&itr, str, str_len);

	// Application Selection Registered Proprietary Data (ASRPD)
	// See EMV 4.4 Book 1, 12.5
	// See https://www.emvco.com/registered-ids/
	while (asrpd_len) {
		uint16_t asrpd_id;
		size_t asrpd_entry_len;

		if (asrpd_len < 3) {
			// Incomplete ASRPD entry
			return 2;
		}

		// Extract entry ID
		asrpd_id = (((uint16_t)asrpd[0]) << 8) + asrpd[1];

		// Validate entry length
		asrpd_entry_len = 2 + 1 + asrpd[2];
		if (asrpd_entry_len > asrpd_len) {
			// Invalid ASRPD length
			return 3;
		}

		// Decode ASRPD entry
		switch (asrpd_id) {
			case EMV_ASRPD_ECSG:
				emv_str_list_add(&itr, "European Cards Stakeholders Group");
				if (asrpd[2] == 0) {
					// No data
					break;
				}
				// See M/Chip Requirements for Contact and Contactless, 28 November 2023, Chapter 5, Application Selection Registered Proprietary Data
				switch (asrpd[3]) {
					case 0x01: emv_str_list_add(&itr, "Debit"); break;
					case 0x02: emv_str_list_add(&itr, "Credit"); break;
					case 0x03: emv_str_list_add(&itr, "Commercial"); break;
					case 0x04: emv_str_list_add(&itr, "Prepaid"); break;
					default: emv_str_list_add(&itr, "Unknown product type"); break;
				}
				break;

			case EMV_ASRPD_TCEA:
				emv_str_list_add(&itr, "Technical Cooperation ep2 Association");
				if (asrpd[2] == 0) {
					// No data
					break;
				}
				// See Technical Cooperation ep2, March 24, 2020 (V.2.0)
				switch (asrpd[3]) {
					case 0x01: emv_str_list_add(&itr, "Debit"); break;
					case 0x02: emv_str_list_add(&itr, "Credit"); break;
					case 0x03: emv_str_list_add(&itr, "Commercial"); break;
					case 0x04: emv_str_list_add(&itr, "Pre-paid"); break;
					default: emv_str_list_add(&itr, "Unknown product type"); break;
				}
				break;

			case EMV_ASRPD_UGSI:
				emv_str_list_add(&itr, "Universal Global Scientific Industrial");
				break;

			default:
				emv_str_list_add(&itr, "Unknown ASRPD identifier");
		}

		// Advance
		asrpd += asrpd_entry_len;
		asrpd_len -= asrpd_entry_len;
	}

	return 0;
}

int emv_aip_get_string_list(
	const uint8_t* aip,
	size_t aip_len,
	char* str,
	size_t str_len
)
{
	struct str_itr_t itr;

	if (!aip || !aip_len || !str || !str_len) {
		return -1;
	}

	if (aip_len != 2) {
		// Application Interchange Profile (field 82) must be 2 bytes
		return 1;
	}

	emv_str_list_init(&itr, str, str_len);

	// Application Interchange Profile (field 82) byte 1
	// See EMV 4.4 Book 3, Annex C1, Table 41
	// See EMV Contactless Book C-2 v2.11, Annex A.1.16
	if (aip[0] & EMV_AIP_XDA_SUPPORTED) {
		emv_str_list_add(&itr, "Extended Data Authentication (XDA) is supported");
	}
	if (aip[0] & EMV_AIP_SDA_SUPPORTED) {
		emv_str_list_add(&itr, "Static Data Authentication (SDA) is supported");
	}
	if (aip[0] & EMV_AIP_DDA_SUPPORTED) {
		emv_str_list_add(&itr, "Dynamic Data Authentication (DDA) is supported");
	}
	if (aip[0] & EMV_AIP_CV_SUPPORTED) {
		emv_str_list_add(&itr, "Cardholder verification is supported");
	}
	if (aip[0] & EMV_AIP_TERMINAL_RISK_MANAGEMENT_REQUIRED) {
		emv_str_list_add(&itr, "Terminal risk management is to be performed");
	}
	if (aip[0] & EMV_AIP_ISSUER_AUTHENTICATION_SUPPORTED) {
		emv_str_list_add(&itr, "Issuer authentication is supported");
	}
	if (aip[0] & EMV_AIP_ODCV_SUPPORTED) {
		emv_str_list_add(&itr, "On device cardholder verification is supported");
	}
	if (aip[0] & EMV_AIP_CDA_SUPPORTED) {
		emv_str_list_add(&itr, "Combined DDA/Application Cryptogram Generation (CDA) is supported");
	}

	// Application Interchange Profile (field 82) byte 2
	// See EMV Contactless Book C-2 v2.11, Annex A.1.16
	// See EMV Contactless Book C-3 v2.11, Annex A.2 (NOTE: byte 2 bit 8 is documented but no longer used by this specification)
	if (aip[1] & EMV_AIP_EMV_MODE_SUPPORTED) {
		emv_str_list_add(&itr, "Contactless EMV mode is supported");
	}
	if (aip[1] & EMV_AIP_MOBILE_PHONE) {
		emv_str_list_add(&itr, "Mobile phone");
	}
	if (aip[1] & EMV_AIP_CONTACTLESS_TXN) {
		emv_str_list_add(&itr, "Contactless transaction");
	}
	if (aip[1] & EMV_AIP_RFU) {
		emv_str_list_add(&itr, "RFU");
	}
	if (aip[1] & EMV_AIP_RRP_SUPPORTED) {
		emv_str_list_add(&itr, "Relay Resistance Protocol (RRP) is supported");
	}

	return 0;
}

int emv_afl_get_string_list(
	const uint8_t* afl,
	size_t afl_len,
	char* str,
	size_t str_len
)
{
	int r;
	struct emv_afl_itr_t afl_itr;
	struct emv_afl_entry_t afl_entry;
	struct str_itr_t str_itr;

	if (!afl || !afl_len || !str || !str_len) {
		return -1;
	}

	r = emv_afl_itr_init(afl, afl_len, &afl_itr);
	if (r) {
		return r;
	}

	emv_str_list_init(&str_itr, str, str_len);

	// For each Application File Locator entry, format the string according
	// to the details and add it to the string list
	while ((r = emv_afl_itr_next(&afl_itr, &afl_entry)) > 0) {

		if (afl_entry.first_record == afl_entry.last_record) {
			if (afl_entry.oda_record_count) {
				emv_str_list_add(
					&str_itr,
					"SFI %u, record %u, %u record used for offline data authentication",
					afl_entry.sfi,
					afl_entry.first_record,
					afl_entry.oda_record_count
				);
			} else {
				emv_str_list_add(
					&str_itr,
					"SFI %u, record %u",
					afl_entry.sfi,
					afl_entry.first_record
				);
			}
		} else {
			if (afl_entry.oda_record_count) {
				emv_str_list_add(
					&str_itr,
					"SFI %u, record %u to %u, %u record%s used for offline data authentication",
					afl_entry.sfi,
					afl_entry.first_record,
					afl_entry.last_record,
					afl_entry.oda_record_count,
					afl_entry.oda_record_count > 1 ? "s" : ""
				);
			} else {
				emv_str_list_add(
					&str_itr,
					 "SFI %u, record %u to %u",
					 afl_entry.sfi,
					 afl_entry.first_record,
					 afl_entry.last_record
				);
			}
		}
	}

	if (r < 0) {
		// Parsing error
		str[0] = 0;
		return -r;
	}

	return 0;
}

int emv_app_usage_control_get_string_list(
	const uint8_t* auc,
	size_t auc_len,
	char* str,
	size_t str_len
)
{
	struct str_itr_t itr;

	if (!auc || !auc_len) {
		return -1;
	}

	if (!str || !str_len) {
		// Caller didn't want the value string
		return 0;
	}

	if (auc_len != 2) {
		// Application Usage Control (field 9F07) must be 2 bytes
		return 1;
	}

	emv_str_list_init(&itr, str, str_len);

	// Application Usage Control (field 9F07) byte 1
	// See EMV 4.4 Book 3, Annex C2, Table 42
	if (auc[0] & EMV_AUC_DOMESTIC_CASH) {
		emv_str_list_add(&itr, "Valid for domestic cash transactions");
	}
	if (auc[0] & EMV_AUC_INTERNATIONAL_CASH) {
		emv_str_list_add(&itr, "Valid for international cash transactions");
	}
	if (auc[0] & EMV_AUC_DOMESTIC_GOODS) {
		emv_str_list_add(&itr, "Valid for domestic goods");
	}
	if (auc[0] & EMV_AUC_INTERNATIONAL_GOODS) {
		emv_str_list_add(&itr, "Valid for international goods");
	}
	if (auc[0] & EMV_AUC_DOMESTIC_SERVICES) {
		emv_str_list_add(&itr, "Valid for domestic services");
	}
	if (auc[0] & EMV_AUC_INTERNATIONAL_SERVICES) {
		emv_str_list_add(&itr, "Valid for international services");
	}
	if (auc[0] & EMV_AUC_ATM) {
		emv_str_list_add(&itr, "Valid at ATMs");
	}
	if (auc[0] & EMV_AUC_NON_ATM) {
		emv_str_list_add(&itr, "Valid at terminals other than ATMs");
	}

	// Application Usage Control (field 9F07) byte 2
	// See EMV 4.4 Book 3, Annex C2, Table 42
	if (auc[1] & EMV_AUC_DOMESTIC_CASHBACK) {
		emv_str_list_add(&itr, "Domestic cashback allowed");
	}
	if (auc[1] & EMV_AUC_INTERNATIONAL_CASHBACK) {
		emv_str_list_add(&itr, "International cashback allowed");
	}
	if (auc[1] & EMV_AUC_RFU) {
		emv_str_list_add(&itr, "RFU");
	}

	return 0;
}

int emv_track2_equivalent_data_get_string(
	const uint8_t* track2,
	size_t track2_len,
	char* str,
	size_t str_len
)
{
	if (!track2 || !track2_len) {
		return -1;
	}

	if (!str || !str_len) {
		// Caller didn't want the value string
		return 0;
	}

	// The easiest way to convert track2 data to a string is to simply extract
	// each nibble and add 0x30 ('0') to create the equivalent ASCII character
	// All ASCII digits from 0x30 to 0x3F are printable and it is only
	// necessary to check for the padding nibble (0xF)
	for (unsigned int i = 0; i < track2_len; ++i) {
		uint8_t digit;

		// Convert most significant nibble
		digit = track2[i] >> 4;
		if (digit == 0xF) {
			// Padding; ignore rest of buffer; NULL terminate
			str[(i * 2)] = 0;
			return 0;
		}
		str[(i * 2)] = '0' + digit;

		// Convert least significant nibble
		digit = track2[i] & 0xf;
		if (digit == 0xF) {
			// Padding; ignore rest of buffer; NULL terminate
			str[(i * 2) + 1] = 0;
			return 0;
		}
		str[(i * 2) + 1] = '0' + digit;
	}
	str[track2_len * 2] = 0; // NULL terminate

	return 0;
}

static int emv_country_alpha2_code_get_string(const uint8_t* buf, size_t buf_len, char* str, size_t str_len)
{
	char country_alpha2[3];
	const char* country;

	if (!buf || !buf_len) {
		return -1;
	}

	if (!str || !str_len) {
		// Caller didn't want the value string
		return 0;
	}

	if (buf_len != 2) {
		// Country alpha2 field must be 2 bytes
		return 1;
	}

	memcpy(country_alpha2, buf, 2);
	country_alpha2[2] = 0;

	country = isocodes_lookup_country_by_alpha2(country_alpha2);
	if (!country) {
		// Unknown country code; ignore
		str[0] = 0;
		return 0;
	}

	// Copy country string
	strncpy(str, country, str_len - 1);
	str[str_len - 1] = 0;

	return 0;
}

static int emv_country_alpha3_code_get_string(const uint8_t* buf, size_t buf_len, char* str, size_t str_len)
{
	char country_alpha3[4];
	const char* country;

	if (!buf || !buf_len) {
		return -1;
	}

	if (!str || !str_len) {
		// Caller didn't want the value string
		return 0;
	}

	if (buf_len != 3) {
		// Country alpha3 field must be 3 bytes
		return 1;
	}

	memcpy(country_alpha3, buf, 3);
	country_alpha3[3] = 0;

	country = isocodes_lookup_country_by_alpha3(country_alpha3);
	if (!country) {
		// Unknown country code; ignore
		str[0] = 0;
		return 0;
	}

	// Copy country string
	strncpy(str, country, str_len - 1);
	str[str_len - 1] = 0;

	return 0;
}

static int emv_country_numeric_code_get_string(const uint8_t* buf, size_t buf_len, char* str, size_t str_len)
{
	int r;
	uint32_t country_code;
	const char* country;

	if (!buf || !buf_len) {
		return -1;
	}

	if (!str || !str_len) {
		// Caller didn't want the value string
		return 0;
	}

	if (buf_len != 2) {
		// Country numeric field must be 2 bytes
		return 1;
	}

	r = emv_format_n_to_uint(buf, buf_len, &country_code);
	if (r) {
		return r;
	}

	country = isocodes_lookup_country_by_numeric(country_code);
	if (!country) {
		// Unknown country code; ignore
		str[0] = 0;
		return 0;
	}

	// Copy country string
	strncpy(str, country, str_len - 1);
	str[str_len - 1] = 0;

	return 0;
}

static int emv_currency_numeric_code_get_string(const uint8_t* buf, size_t buf_len, char* str, size_t str_len)
{
	int r;
	uint32_t currency_code;
	const char* currency;

	if (!buf || !buf_len) {
		return -1;
	}

	if (!str || !str_len) {
		// Caller didn't want the value string
		return 0;
	}

	if (buf_len != 2) {
		// Numeric currency code field must be 2 bytes
		return 1;
	}

	r = emv_format_n_to_uint(buf, buf_len, &currency_code);
	if (r) {
		return r;
	}

	currency = isocodes_lookup_currency_by_numeric(currency_code);
	if (!currency) {
		// Unknown currency code; ignore
		str[0] = 0;
		return 0;
	}

	// Copy currency string
	strncpy(str, currency, str_len - 1);
	str[str_len - 1] = 0;

	return 0;
}

static int emv_language_alpha2_code_get_string(const uint8_t* buf, size_t buf_len, char* str, size_t str_len)
{
	char language_alpha2[3];
	const char* language;

	if (!buf || !buf_len) {
		return -1;
	}

	if (!str || !str_len) {
		// Caller didn't want the value string
		return 0;
	}

	if (buf_len != 2) {
		// Language alpha2 field must be 2 bytes
		return 1;
	}

	// EMVCo strongly recommends that terminals accept the data element
	// whether it is coded in upper or lower case
	// See EMV 4.4 Book 3, Annex A
	language_alpha2[0] = tolower(buf[0]);
	language_alpha2[1] = tolower(buf[1]);
	language_alpha2[2] = 0;

	language = isocodes_lookup_language_by_alpha2(language_alpha2);
	if (!language) {
		// Unknown language code; ignore
		str[0] = 0;
		return 0;
	}

	// Copy language string
	strncpy(str, language, str_len - 1);
	str[str_len - 1] = 0;

	return 0;
}

int emv_app_reference_currency_get_string_list(
	const uint8_t* arc,
	size_t arc_len,
	char* str,
	size_t str_len
)
{
	int r;
	struct str_itr_t str_itr;

	if (!arc || !arc_len || !str || !str_len) {
		return -1;
	}

	if ((arc_len & 0x1) != 0) {
		// Application Reference Currency (field 9F3B) must be multiples of 2 bytes
		return 1;
	}

	emv_str_list_init(&str_itr, str, str_len);

	for (size_t i = 0; i < arc_len; i += 2) {
		char currency_str[128];

		r = emv_currency_numeric_code_get_string(arc + i, 2, currency_str, sizeof(currency_str));
		if (r) {
			return r;
		}

		if (currency_str[0]) {
			emv_str_list_add(&str_itr, "%s", currency_str);
		} else {
			emv_str_list_add(&str_itr, "Unknown");
		}
	}

	return 0;
}

int emv_language_preference_get_string_list(
	const uint8_t* lp,
	size_t lp_len,
	char* str,
	size_t str_len
)
{
	int r;
	struct str_itr_t str_itr;

	if (!lp || !lp_len || !str || !str_len) {
		return -1;
	}

	if ((lp_len & 0x1) != 0) {
		// Language Preference (field 5F2D) must be multiples of 2 bytes
		return 1;
	}

	emv_str_list_init(&str_itr, str, str_len);

	for (size_t i = 0; i < lp_len; i += 2) {
		char language_str[128];

		r = emv_language_alpha2_code_get_string(lp + i, 2, language_str, sizeof(language_str));
		if (r) {
			return r;
		}

		if (language_str[0]) {
			emv_str_list_add(&str_itr, "%s", language_str);
		} else {
			emv_str_list_add(&str_itr, "Unknown");
		}
	}

	return 0;
}

int emv_account_type_get_string(
	uint8_t account_type,
	char* str,
	size_t str_len
)
{
	if (!str || !str_len) {
		// Caller didn't want the value string
		return 0;
	}

	// Account Type (field 5F57)
	// See EMV 4.4 Book 3, Annex G, Table 56
	switch (account_type) {
		case EMV_ACCOUNT_TYPE_DEFAULT:
			strncpy(str, "Default", str_len);
			str[str_len - 1] = 0;
			return 0;

		case EMV_ACCOUNT_TYPE_SAVINGS:
			strncpy(str, "Savings", str_len);
			str[str_len - 1] = 0;
			return 0;

		case EMV_ACCOUNT_TYPE_CHEQUE_OR_DEBIT:
			strncpy(str, "Cheque/Debit", str_len);
			str[str_len - 1] = 0;
			return 0;

		case EMV_ACCOUNT_TYPE_CREDIT:
			strncpy(str, "Credit", str_len);
			str[str_len - 1] = 0;
			return 0;

		default:
			return 1;
	}
}

static const char* emv_cvm_code_get_string(uint8_t cvm_code)
{
	const char* cvm_str;

	// Cardholder Verification Rule Format byte 1 (CVM Codes)
	// See EMV 4.4 Book 3, Annex C3, Table 43
	switch (cvm_code & EMV_CV_RULE_CVM_MASK) {
		case EMV_CV_RULE_CVM_FAIL:
			cvm_str = "Fail CVM processing";
			break;

		case EMV_CV_RULE_CVM_OFFLINE_PIN_PLAINTEXT:
			cvm_str = "Plaintext PIN verification performed by ICC";
			break;

		case EMV_CV_RULE_CVM_ONLINE_PIN_ENCIPHERED:
			cvm_str = "Enciphered PIN verified online";
			break;

		case EMV_CV_RULE_CVM_OFFLINE_PIN_PLAINTEXT_AND_SIGNATURE:
			cvm_str = "Plaintext PIN verification performed by ICC and signature";
			break;

		case EMV_CV_RULE_CVM_OFFLINE_PIN_ENCIPHERED:
			cvm_str = "Enciphered PIN verification performed by ICC";
			break;

		case EMV_CV_RULE_CVM_OFFLINE_PIN_ENCIPHERED_AND_SIGNATURE:
			cvm_str = "Enciphered PIN verification performed by ICC and signature";
			break;

		case EMV_CV_RULE_CVM_OFFLINE_BIOMETRIC_FACIAL:
			cvm_str = "Facial biometric verified offline (by ICC)";
			break;

		case EMV_CV_RULE_CVM_ONLINE_BIOMETRIC_FACIAL:
			cvm_str = "Facial biometric verified online";
			break;

		case EMV_CV_RULE_CVM_OFFLINE_BIOMETRIC_FINGER:
			cvm_str = "Finger biometric verified offline (by ICC)";
			break;

		case EMV_CV_RULE_CVM_ONLINE_BIOMETRIC_FINGER:
			cvm_str = "Finger biometric verified online";
			break;

		case EMV_CV_RULE_CVM_OFFLINE_BIOMETRIC_PALM:
			cvm_str = "Palm biometric verified offline (by ICC)";
			break;

		case EMV_CV_RULE_CVM_ONLINE_BIOMETRIC_PALM:
			cvm_str = "Palm biometric verified online";
			break;

		case EMV_CV_RULE_CVM_OFFLINE_BIOMETRIC_IRIS:
			cvm_str = "Iris biometric verified offline (by ICC)";
			break;

		case EMV_CV_RULE_CVM_ONLINE_BIOMETRIC_IRIS:
			cvm_str = "Iris biometric verified online";
			break;

		case EMV_CV_RULE_CVM_OFFLINE_BIOMETRIC_VOICE:
			cvm_str = "Voice biometric verified offline (by ICC)";
			break;

		case EMV_CV_RULE_CVM_ONLINE_BIOMETRIC_VOICE:
			cvm_str = "Voice biometric verified online";
			break;

		case EMV_CV_RULE_CVM_SIGNATURE:
			cvm_str = "Signature (paper)";
			break;

		case EMV_CV_RULE_NO_CVM:
			cvm_str = "No CVM required";
			break;

		case EMV_CV_RULE_INVALID:
			cvm_str = "Invalid CV Rule";
			break;

		default:
			cvm_str = "Unknown CVM";
			break;
	}

	return cvm_str;
}

static int emv_cvm_cond_code_get_string(
	uint8_t cvm_cond_code,
	const struct emv_cvmlist_amounts_t* amounts,
	char* str,
	size_t str_len
)
{
	int r;
	const char* cond_str;

	if (!str || !str_len) {
		// Caller didn't want the value string
		return 0;
	}

	// Cardholder Verification Rule Format byte 2 (CVM Condition Codes)
	// See EMV 4.4 Book 3, Annex C3, Table 44
	switch (cvm_cond_code) {
		case EMV_CV_RULE_COND_ALWAYS:
			cond_str = "Always";
			break;

		case EMV_CV_RULE_COND_UNATTENDED_CASH:
			cond_str = "If unattended cash";
			break;

		case EMV_CV_RULE_COND_NOT_CASH_OR_CASHBACK:
			cond_str = "If not unattended cash and not manual cash and not purchase with cashback";
			break;

		case EMV_CV_RULE_COND_CVM_SUPPORTED:
			cond_str = "If terminal supports the CVM";
			break;

		case EMV_CV_RULE_COND_MANUAL_CASH:
			cond_str = "If manual cash";
			break;

		case EMV_CV_RULE_COND_CASHBACK:
			cond_str = "If purchase with cashback";
			break;

		case EMV_CV_RULE_COND_LESS_THAN_X:
			if (amounts) {
				r = snprintf(
					str,
					str_len,
					"If transaction is in the application currency and is under %u value",
					amounts->X
				);
				if (r < 0) {
					// Unknown error
					str[0] = 0;
					return -1;
				}
				return 0;
			} else {
				cond_str = "If transaction is in the application currency and is under X value";
			}
			break;

		case EMV_CV_RULE_COND_MORE_THAN_X:
			if (amounts) {
				r = snprintf(
					str,
					str_len,
					"If transaction is in the application currency and is over %u value",
					amounts->X
				);
				if (r < 0) {
					// Unknown error
					str[0] = 0;
					return -1;
				}
				return 0;
			} else {
				cond_str = "If transaction is in the application currency and is over X value";
			}
			break;

		case EMV_CV_RULE_COND_LESS_THAN_Y:
			if (amounts) {
				r = snprintf(
					str,
					str_len,
					"If transaction is in the application currency and is under %u value",
					amounts->Y
				);
				if (r < 0) {
					// Unknown error
					str[0] = 0;
					return -1;
				}
				return 0;
			} else {
				cond_str = "If transaction is in the application currency and is under Y value";
			}
			break;

		case EMV_CV_RULE_COND_MORE_THAN_Y:
			if (amounts) {
				r = snprintf(
					str,
					str_len,
					"If transaction is in the application currency and is over %u value",
					amounts->Y
				);
				if (r < 0) {
					// Unknown error
					str[0] = 0;
					return -1;
				}
				return 0;
			} else {
				cond_str = "If transaction is in the application currency and is over Y value";
			}
			break;

		default:
			cond_str = "Unknown condition";
			break;
	}

	strncpy(str, cond_str, str_len);
	str[str_len - 1] = 0;

	return 0;
}

int emv_cvm_list_get_string_list(
	const uint8_t* cvmlist,
	size_t cvmlist_len,
	char* str,
	size_t str_len
)
{
	int r;
	struct emv_cvmlist_amounts_t cvmlist_amounts;
	struct emv_cvmlist_itr_t cvmlist_itr;
	struct emv_cv_rule_t cv_rule;
	struct str_itr_t str_itr;

	if (!cvmlist || !cvmlist_len || !str || !str_len) {
		return -1;
	}

	r = emv_cvmlist_itr_init(cvmlist, cvmlist_len, &cvmlist_amounts, &cvmlist_itr);
	if (r) {
		return r;
	}

	emv_str_list_init(&str_itr, str, str_len);

	// For each CV Rule entry build a string
	while ((r = emv_cvmlist_itr_next(&cvmlist_itr, &cv_rule)) > 0) {
		const char* cvm_str;
		char cond_str[128];
		const char* proc_str;

		// CVM Code string
		cvm_str = emv_cvm_code_get_string(cv_rule.cvm);
		if (!cvm_str) {
			return -2;
		}

		// CVM condition string
		r = emv_cvm_cond_code_get_string(
			cv_rule.cvm_cond,
			&cvmlist_amounts,
			cond_str,
			sizeof(cond_str)
		);
		if (r) {
			return r;
		}

		// CVM processing string
		if (cv_rule.cvm & EMV_CV_RULE_APPLY_NEXT_IF_UNSUCCESSFUL) {
			proc_str = "Apply succeeding CV Rule if this CVM is unsuccessful";
		} else {
			proc_str = "Fail cardholder verification if this CVM is unsuccessful";
		}

		// Add CV Rule string to list
		emv_str_list_add(
			&str_itr,
			"%s; %s; %s",
			cond_str,
			cvm_str,
			proc_str
		);
	}

	return 0;
}

int emv_cvm_results_get_string_list(
	const uint8_t* cvmresults,
	size_t cvmresults_len,
	char* str,
	size_t str_len
)
{
	int r;
	struct str_itr_t itr;
	const char* cvm_str;
	char cond_str[128];

	if (!cvmresults || !cvmresults_len) {
		return -1;
	}

	if (!str || !str_len) {
		// Caller didn't want the value string
		return 0;
	}

	if (cvmresults_len != 3) {
		// Cardholder Verification Method (CVM) Results (field 9F34) must be 3 bytes
		return 1;
	}

	emv_str_list_init(&itr, str, str_len);

	// Cardholder Verification Method (CVM) Results (field 9F34) byte 1
	// See EMV 4.4 Book 4, Annex A4, Table 33
	if (cvmresults[0] == EMV_CVM_NOT_PERFORMED) {
		// This value is invalid for CV Rules but valid for CVM Results
		cvm_str = "CVM not performed";
	} else {
		cvm_str = emv_cvm_code_get_string(cvmresults[0]);
		if (!cvm_str) {
			return -1;
		}
	}
	emv_str_list_add(&itr, "CVM Performed: %s", cvm_str);

	// Cardholder Verification Method (CVM) Results (field 9F34) byte 2
	// See EMV 4.4 Book 4, Annex A4, Table 33
	r = emv_cvm_cond_code_get_string(
		cvmresults[1],
		NULL,
		cond_str,
		sizeof(cond_str)
	);
	if (r) {
		return r;
	}
	emv_str_list_add(&itr, "CVM Condition: %s", cond_str);

	// Cardholder Verification Method (CVM) Results (field 9F34) byte 3
	// See EMV 4.4 Book 4, Annex A4, Table 33
	switch (cvmresults[2]) {
		case EMV_CVM_RESULT_UNKNOWN:
			emv_str_list_add(&itr, "CVM Result: Unknown");
			break;

		case EMV_CVM_RESULT_FAILED:
			emv_str_list_add(&itr, "CVM Result: Failed");
			break;

		case EMV_CVM_RESULT_SUCCESSFUL:
			emv_str_list_add(&itr, "CVM Result: Successful");
			break;

		default:
			emv_str_list_add(&itr, "CVM Result: %u", cvmresults[2]);
			break;
	}

	return 0;
}

int emv_tvr_get_string_list(
	const uint8_t* tvr,
	size_t tvr_len,
	char* str,
	size_t str_len
)
{
	struct str_itr_t itr;

	if (!tvr || !tvr_len) {
		return -1;
	}

	if (!str || !str_len) {
		// Caller didn't want the value string
		return 0;
	}

	if (tvr_len != 5) {
		// Terminal Verification Results (field 95) must be 5 bytes
		return 1;
	}

	emv_str_list_init(&itr, str, str_len);

	// Terminal Verification Results (field 95) byte 1
	// See EMV 4.4 Book 3, Annex C5, Table 46
	if (tvr[0] & EMV_TVR_OFFLINE_DATA_AUTH_NOT_PERFORMED) {
		emv_str_list_add(&itr, "Offline data authentication was not performed");
	}
	if (tvr[0] & EMV_TVR_SDA_FAILED) {
		emv_str_list_add(&itr, "Static Data Authentication (SDA) failed");
	}
	if (tvr[0] & EMV_TVR_ICC_DATA_MISSING) {
		emv_str_list_add(&itr, "Integrated circuit card (ICC) data missing");
	}
	if (tvr[0] & EMV_TVR_CARD_ON_EXCEPTION_FILE) {
		emv_str_list_add(&itr, "Card appears on terminal exception file");
	}
	if (tvr[0] & EMV_TVR_DDA_FAILED) {
		emv_str_list_add(&itr, "Dynamic Data Authentication (DDA) failed");
	}
	if (tvr[0] & EMV_TVR_CDA_FAILED) {
		emv_str_list_add(&itr, "Combined DDA/Application Cryptogram Generation (CDA) failed");
	}
	if (tvr[0] & EMV_TVR_SDA_SELECTED) {
		emv_str_list_add(&itr, "Static Data Authentication (SDA) selected");
	}
	if (tvr[0] & EMV_TVR_XDA_SELECTED) {
		emv_str_list_add(&itr, "Extended Data Authentication (XDA) selected");
	}

	// Terminal Verification Results (field 95) byte 2
	// See EMV 4.4 Book 3, Annex C5, Table 46
	if (tvr[1] & EMV_TVR_APPLICATION_VERSIONS_DIFFERENT) {
		emv_str_list_add(&itr, "ICC and terminal have different application versions");
	}
	if (tvr[1] & EMV_TVR_APPLICATION_EXPIRED) {
		emv_str_list_add(&itr, "Expired application");
	}
	if (tvr[1] & EMV_TVR_APPLICATION_NOT_EFFECTIVE) {
		emv_str_list_add(&itr, "Application not yet effective");
	}
	if (tvr[1] & EMV_TVR_SERVICE_NOT_ALLOWED) {
		emv_str_list_add(&itr, "Requested service not allowed for card product");
	}
	if (tvr[1] & EMV_TVR_NEW_CARD) {
		emv_str_list_add(&itr, "New card");
	}
	if (tvr[1] & EMV_TVR_RFU) {
		emv_str_list_add(&itr, "RFU");
	}
	if (tvr[1] & EMV_TVR_BIOMETRIC_PERFORMED_SUCCESSFUL) {
		emv_str_list_add(&itr, "Biometric performed and successful");
	}
	if (tvr[1] & EMV_TVR_BIOMETRIC_TEMPLATE_FORMAT_NOT_SUPPORTED) {
		emv_str_list_add(&itr, "Biometric template format not supported");
	}

	// Terminal Verification Results (field 95) byte 3
	// See EMV 4.4 Book 3, Annex C5, Table 46
	if (tvr[2] & EMV_TVR_CV_PROCESSING_FAILED) {
		emv_str_list_add(&itr, "Cardholder verification was not successful");
	}
	if (tvr[2] & EMV_TVR_CVM_UNRECOGNISED) {
		emv_str_list_add(&itr, "Unrecognised CVM");
	}
	if (tvr[2] & EMV_TVR_PIN_TRY_LIMIT_EXCEEDED) {
		emv_str_list_add(&itr, "PIN Try Limit exceeded");
	}
	if (tvr[2] & EMV_TVR_PIN_PAD_FAILED) {
		emv_str_list_add(&itr, "PIN entry required and PIN pad not present or not working");
	}
	if (tvr[2] & EMV_TVR_PIN_NOT_ENTERED) {
		emv_str_list_add(&itr, "PIN entry required, PIN pad present, but PIN was not entered");
	}
	if (tvr[2] & EMV_TVR_ONLINE_CVM_CAPTURED) {
		emv_str_list_add(&itr, "Online CVM captured");
	}
	if (tvr[2] & EMV_TVR_BIOMETRIC_CAPTURE_FAILED) {
		emv_str_list_add(&itr, "Biometric required but Biometric capture device not working");
	}
	if (tvr[2] & EMV_TVR_BIOMETRIC_SUBTYPE_BYPASSED) {
		emv_str_list_add(&itr, "Biometric required, Biometric capture device present, but Biometric Subtype entry was bypassed");
	}

	// Terminal Verification Results (field 95) byte 4
	// See EMV 4.4 Book 3, Annex C5, Table 46
	if (tvr[3] & EMV_TVR_TXN_FLOOR_LIMIT_EXCEEDED) {
		emv_str_list_add(&itr, "Transaction exceeds floor limit");
	}
	if (tvr[3] & EMV_TVR_LOWER_CONSECUTIVE_OFFLINE_LIMIT_EXCEEDED) {
		emv_str_list_add(&itr, "Lower consecutive offline limit exceeded");
	}
	if (tvr[3] & EMV_TVR_UPPER_CONSECUTIVE_OFFLINE_LIMIT_EXCEEDED) {
		emv_str_list_add(&itr, "Upper consecutive offline limit exceeded");
	}
	if (tvr[3] & EMV_TVR_RANDOM_SELECTED_ONLINE) {
		emv_str_list_add(&itr, "Transaction selected randomly for online processing");
	}
	if (tvr[3] & EMV_TVR_MERCHANT_FORCED_ONLINE) {
		emv_str_list_add(&itr, "Merchant forced transaction online");
	}
	if (tvr[3] & EMV_TVR_BIOMETRIC_TRY_LIMIT_EXCEEDED) {
		emv_str_list_add(&itr, "Biometric Try Limit exceeded");
	}
	if (tvr[3] & EMV_TVR_BIOMETRIC_TYPE_NOT_SUPPORTED) {
		emv_str_list_add(&itr, "A selected Biometric Type not supported");
	}
	if (tvr[3] & EMV_TVR_XDA_FAILED) {
		emv_str_list_add(&itr, "XDA signature verification failed");
	}

	// Terminal Verification Results (field 95) byte 5
	// See EMV 4.4 Book 3, Annex C5, Table 46
	if (tvr[4] & EMV_TVR_DEFAULT_TDOL) {
		emv_str_list_add(&itr, "Default TDOL used");
	}
	if (tvr[4] & EMV_TVR_ISSUER_AUTHENTICATION_FAILED) {
		emv_str_list_add(&itr, "Issuer authentication failed");
	}
	if (tvr[4] & EMV_TVR_SCRIPT_PROCESSING_FAILED_BEFORE_GEN_AC) {
		emv_str_list_add(&itr, "Script processing failed before final GENERATE AC");
	}
	if (tvr[4] & EMV_TVR_SCRIPT_PROCESSING_FAILED_AFTER_GEN_AC) {
		emv_str_list_add(&itr, "Script processing failed after final GENERATE AC");
	}
	if (tvr[4] & EMV_TVR_CA_ECC_KEY_MISSING) {
		emv_str_list_add(&itr, "CA ECC key missing");
	}
	if (tvr[4] & EMV_TVR_ECC_KEY_RECOVERY_FAILED) {
		emv_str_list_add(&itr, "ECC key recovery failed");
	}
	if (tvr[4] & EMV_TVR_RESERVED_FOR_CONTACTLESS) {
		emv_str_list_add(&itr, "Reserved for use by the EMV Contactless Specifications");
	}

	return 0;
}

int emv_tsi_get_string_list(
	const uint8_t* tsi,
	size_t tsi_len,
	char* str,
	size_t str_len
)
{
	struct str_itr_t itr;

	if (!tsi || !tsi_len) {
		return -1;
	}

	if (!str || !str_len) {
		// Caller didn't want the value string
		return 0;
	}

	if (tsi_len != 2) {
		// Transaction Status Information (field 9B) must be 2 bytes
		return 1;
	}

	emv_str_list_init(&itr, str, str_len);

	// Transaction Status Information (field 9B)
	// See EMV 4.4 Book 3, Annex C6, Table 47
	if (tsi[0] & EMV_TSI_OFFLINE_DATA_AUTH_PERFORMED) {
		emv_str_list_add(&itr, "Offline data authentication was performed");
	}
	if (tsi[0] & EMV_TSI_CV_PERFORMED) {
		emv_str_list_add(&itr, "Cardholder verification was performed");
	}
	if (tsi[0] & EMV_TSI_CARD_RISK_MANAGEMENT_PERFORMED) {
		emv_str_list_add(&itr, "Card risk management was performed");
	}
	if (tsi[0] & EMV_TSI_ISSUER_AUTHENTICATION_PERFORMED) {
		emv_str_list_add(&itr, "Issuer authentication was performed");
	}
	if (tsi[0] & EMV_TSI_TERMINAL_RISK_MANAGEMENT_PERFORMED) {
		emv_str_list_add(&itr, "Terminal risk management was performed");
	}
	if (tsi[0] & EMV_TSI_SCRIPT_PROCESSING_PERFORMED) {
		emv_str_list_add(&itr, "Script processing was performed");
	}
	if (tsi[0] & EMV_TSI_BYTE1_RFU || tsi[1] & EMV_TSI_BYTE2_RFU) {
		emv_str_list_add(&itr, "RFU");
	}

	return 0;
}

int emv_cid_get_string_list(
	uint8_t cid,
	char* str,
	size_t str_len
)
{
	struct str_itr_t itr;

	if (!str || !str_len) {
		return -1;
	}

	emv_str_list_init(&itr, str, str_len);

	// Application Cryptogram (AC) type
	// See EMV 4.4 Book 3, 6.5.5.4, table 15
	switch (cid & EMV_CID_APPLICATION_CRYPTOGRAM_TYPE_MASK) {
		case EMV_CID_APPLICATION_CRYPTOGRAM_TYPE_AAC:
			emv_str_list_add(&itr, "Application Cryptogram (AC) type: Application Authentication Cryptogram (AAC)");
			break;

		case EMV_CID_APPLICATION_CRYPTOGRAM_TYPE_TC:
			emv_str_list_add(&itr, "Application Cryptogram (AC) type: Transaction Certificate (TC)");
			break;

		case EMV_CID_APPLICATION_CRYPTOGRAM_TYPE_ARQC:
			emv_str_list_add(&itr, "Application Cryptogram (AC) type: Authorisation Request Cryptogram (ARQC)");
			break;

		default:
			emv_str_list_add(&itr, "Application Cryptogram (AC) type: RFU");
			break;
	}

	// Payment System-specific cryptogram
	// See EMV 4.4 Book 3, 6.5.5.4, table 15
	if (cid & EMV_CID_PAYMENT_SYSTEM_SPECIFIC_CRYPTOGRAM_MASK) {
		emv_str_list_add(&itr,
			"Payment System-specific cryptogram: 0x%02X",
			cid & EMV_CID_PAYMENT_SYSTEM_SPECIFIC_CRYPTOGRAM_MASK
		);
	}

	// Advice required
	// See EMV 4.4 Book 3, 6.5.5.4, table 15
	if (cid & EMV_CID_ADVICE_REQUIRED) {
		emv_str_list_add(&itr, "Advice required");
	} else if (cid & EMV_CID_ADVICE_CODE_MASK) {
		// Indicate that advice is not required although it is provided
		emv_str_list_add(&itr, "No advice required");
	}

	// Reason/advice code
	// See EMV 4.4 Book 3, 6.5.5.4, table 15
	switch (cid & EMV_CID_ADVICE_CODE_MASK) {
		case EMV_CID_ADVICE_NO_INFO:
			// No information given; ignore
			break;

		case EMV_CID_ADVICE_SERVICE_NOT_ALLOWED:
			emv_str_list_add(&itr, "Advice: Service not allowed");
			break;

		case EMV_CID_ADVICE_PIN_TRY_LIMIT_EXCEEDED:
			emv_str_list_add(&itr, "Advice: PIN Try Limit exceeded");
			break;

		case EMV_CID_ADVICE_ISSUER_AUTHENTICATION_FAILED:
			emv_str_list_add(&itr, "Advice: Issuer authentication failed");
			break;

		default:
			emv_str_list_add(&itr, "Advice: RFU");
			break;
	}

	return 0;
}

static int emv_iad_ccd_append_string_list(
	const uint8_t* iad,
	size_t iad_len,
	struct str_itr_t* itr
)
{
	const uint8_t* cvr;

	// Issuer Application Data for a CCD-Compliant Application
	// See EMV 4.4 Book 3, Annex C9
	if (!iad ||
		iad_len != EMV_IAD_CCD_LEN ||
		iad[0] != EMV_IAD_CCD_BYTE1 ||
		iad[16] != EMV_IAD_CCD_BYTE17
	) {
		return -1;
	}

	// Common Core Identifier, Cryptogram Version
	// See EMV 4.4 Book 3, Annex C9.1
	switch (iad[1] & EMV_IAD_CCD_CCI_CV_MASK) {
		case EMV_IAD_CCD_CCI_CV_4_1_TDES:
			emv_str_list_add(itr, "Cryptogram Version: TDES");
			break;

		case EMV_IAD_CCD_CCI_CV_4_1_AES:
			emv_str_list_add(itr, "Cryptogram Version: AES");
			break;

		default:
			emv_str_list_add(itr, "Cryptogram Version: Unknown");
			return 1;
	}

	// Derivation Key Index
	// See EMV 4.4 Book 3, Annex C9.2
	emv_str_list_add(itr, "Derivation Key Index (DKI): %02X", iad[2]);

	// Card Verification (CVR) Results byte 1
	// See EMV 4.4 Book 3, Annex C9.3, Table CCD 10
	cvr = iad + 3;
	switch (cvr[0] & EMV_IAD_CCD_CVR_BYTE1_2GAC_MASK) {
		case EMV_IAD_CCD_CVR_BYTE1_2GAC_AAC:
			emv_str_list_add(itr, "Card Verification Results (CVR): Second GENERATE AC returned AAC");
			break;

		case EMV_IAD_CCD_CVR_BYTE1_2GAC_TC:
			emv_str_list_add(itr, "Card Verification Results (CVR): Second GENERATE AC returned TC");
			break;

		case EMV_IAD_CCD_CVR_BYTE1_2GAC_NOT_REQUESTED:
			emv_str_list_add(itr, "Card Verification Results (CVR): Second GENERATE AC Not Requested");
			break;

		case EMV_IAD_CCD_CVR_BYTE1_2GAC_RFU:
			emv_str_list_add(itr, "Card Verification Results (CVR): Second GENERATE AC RFU");
			break;
	}
	switch (cvr[0] & EMV_IAD_CCD_CVR_BYTE1_1GAC_MASK) {
		case EMV_IAD_CCD_CVR_BYTE1_1GAC_AAC:
			emv_str_list_add(itr, "Card Verification Results (CVR): First GENERATE AC returned AAC");
			break;

		case EMV_IAD_CCD_CVR_BYTE1_1GAC_TC:
			emv_str_list_add(itr, "Card Verification Results (CVR): First GENERATE AC returned TC");
			break;

		case EMV_IAD_CCD_CVR_BYTE1_1GAC_ARQC:
			emv_str_list_add(itr, "Card Verification Results (CVR): First GENERATE AC returned ARQC");
			break;

		case EMV_IAD_CCD_CVR_BYTE1_1GAC_RFU:
			emv_str_list_add(itr, "Card Verification Results (CVR): First GENERATE AC RFU");
			break;
	}
	if (cvr[0] & EMV_IAD_CCD_CVR_BYTE1_CDA_PERFORMED) {
		emv_str_list_add(itr, "Card Verification Results (CVR): Combined DDA/Application Cryptogram Generation (CDA) Performed");
	}
	if (cvr[0] & EMV_IAD_CCD_CVR_BYTE1_OFFLINE_DDA_PERFORMED) {
		emv_str_list_add(itr, "Card Verification Results (CVR): Offline Dynamic Data Authentication (DDA) Performed");
	}
	if (cvr[0] & EMV_IAD_CCD_CVR_BYTE1_ISSUER_AUTH_NOT_PERFORMED) {
		emv_str_list_add(itr, "Card Verification Results (CVR): Issuer Authentication Not Performed");
	}
	if (cvr[0] & EMV_IAD_CCD_CVR_BYTE1_ISSUER_AUTH_FAILED) {
		emv_str_list_add(itr, "Card Verification Results (CVR): Issuer Authentication Failed");
	}

	// Card Verification Results (CVR) byte 2
	// See EMV 4.4 Book 3, Annex C9.3, Table CCD 10
	emv_str_list_add(itr,
		"Card Verification Results (CVR): PIN Try Counter is %u",
		(cvr[1] & EMV_IAD_CCD_CVR_BYTE2_PIN_TRY_COUNTER_MASK) >> EMV_IAD_CCD_CVR_BYTE2_PIN_TRY_COUNTER_SHIFT
	);
	if (cvr[1] & EMV_IAD_CCD_CVR_BYTE2_OFFLINE_PIN_PERFORMED) {
		emv_str_list_add(itr, "Card Verification Results (CVR): Offline PIN Verification Performed");
	}
	if (cvr[1] & EMV_IAD_CCD_CVR_BYTE2_OFFLINE_PIN_NOT_SUCCESSFUL) {
		emv_str_list_add(itr, "Card Verification Results (CVR): Offline PIN Verification Performed and PIN Not Successfully Verified");
	}
	if (cvr[1] & EMV_IAD_CCD_CVR_BYTE2_PIN_TRY_LIMIT_EXCEEDED) {
		emv_str_list_add(itr, "Card Verification Results (CVR): PIN Try Limit Exceeded");
	}
	if (cvr[1] & EMV_IAD_CCD_CVR_BYTE2_LAST_ONLINE_TXN_NOT_COMPLETED) {
		emv_str_list_add(itr, "Card Verification Results (CVR): Last Online Transaction Not Completed");
	}

	// Card Verification Results (CVR) byte 3
	// See EMV 4.4 Book 3, Annex C9.3, Table CCD 10
	if (cvr[2] & EMV_IAD_CCD_CVR_BYTE3_L_OFFLINE_TXN_CNT_LIMIT_EXCEEDED) {
		emv_str_list_add(itr, "Card Verification Results (CVR): Lower Offline Transaction Count Limit Exceeded");
	}
	if (cvr[2] & EMV_IAD_CCD_CVR_BYTE3_U_OFFLINE_TXN_CNT_LIMIT_EXCEEDED) {
		emv_str_list_add(itr, "Card Verification Results (CVR): Upper Offline Transaction Count Limit Exceeded");
	}
	if (cvr[2] & EMV_IAD_CCD_CVR_BYTE3_L_OFFLINE_AMOUNT_LIMIT_EXCEEDED) {
		emv_str_list_add(itr, "Card Verification Results (CVR): Lower Cumulative Offline Amount Limit Exceeded");
	}
	if (cvr[2] & EMV_IAD_CCD_CVR_BYTE3_U_OFFLINE_AMOUNT_LIMIT_EXCEEDED) {
		emv_str_list_add(itr, "Card Verification Results (CVR): Upper Cumulative Offline Amount Limit Exceeded");
	}
	if (cvr[2] & EMV_IAD_CCD_CVR_BYTE3_ISSUER_DISCRETIONARY_BIT1) {
		emv_str_list_add(itr, "Card Verification Results (CVR): Issuer-discretionary bit 1");
	}
	if (cvr[2] & EMV_IAD_CCD_CVR_BYTE3_ISSUER_DISCRETIONARY_BIT2) {
		emv_str_list_add(itr, "Card Verification Results (CVR): Issuer-discretionary bit 2");
	}
	if (cvr[2] & EMV_IAD_CCD_CVR_BYTE3_ISSUER_DISCRETIONARY_BIT3) {
		emv_str_list_add(itr, "Card Verification Results (CVR): Issuer-discretionary bit 3");
	}
	if (cvr[2] & EMV_IAD_CCD_CVR_BYTE3_ISSUER_DISCRETIONARY_BIT4) {
		emv_str_list_add(itr, "Card Verification Results (CVR): Issuer-discretionary bit 4");
	}

	// Card Verification Results (CVR) byte 4
	// See EMV 4.4 Book 3, Annex C9.3, Table CCD 10
	if (cvr[3] & EMV_IAD_CCD_CVR_BYTE4_SCRIPT_COUNT_MASK) {
		emv_str_list_add(itr,
			"Card Verification Results (CVR): %u Successfully Processed Issuer Script Commands Containing Secure Messaging",
			(cvr[3] & EMV_IAD_CCD_CVR_BYTE4_SCRIPT_COUNT_MASK) >> EMV_IAD_CCD_CVR_BYTE4_SCRIPT_COUNT_SHIFT
		);
	}
	if (cvr[3] & EMV_IAD_CCD_CVR_BYTE4_ISSUER_SCRIPT_PROCESSING_FAILED) {
		emv_str_list_add(itr, "Card Verification Results (CVR): Issuer Script Processing Failed");
	}
	if (cvr[3] & EMV_IAD_CCD_CVR_BYTE4_ODA_FAILED_ON_PREVIOUS_TXN) {
		emv_str_list_add(itr, "Card Verification Results (CVR): Offline Data Authentication Failed on Previous Transaction");
	}
	if (cvr[3] & EMV_IAD_CCD_CVR_BYTE4_GO_ONLINE_ON_NEXT_TXN) {
		emv_str_list_add(itr, "Card Verification Results (CVR): Go Online on Next Transaction Was Set");
	}
	if (cvr[3] & EMV_IAD_CCD_CVR_BYTE4_UNABLE_TO_GO_ONLINE) {
		emv_str_list_add(itr, "Card Verification Results (CVR): Unable to go Online");
	}

	// Card Verification Results (CVR) byte 5
	// See EMV 4.4 Book 3, Annex C9.3, Table CCD 10
	if (cvr[4]) {
		emv_str_list_add(itr, "Card Verification Results (CVR): RFU");
	}

	return 0;
}

static int emv_iad_mchip_append_string_list(
	const uint8_t* iad,
	size_t iad_len,
	struct str_itr_t* itr
)
{
	const uint8_t* cvr;

	// Issuer Application Data for M/Chip 4 and M/Chip Advance
	// See M/Chip Requirements for Contact and Contactless, 15 March 2022, Appendix B, Issuer Application Data, 9F10
	if (!iad ||
		(
			iad_len != EMV_IAD_MCHIP4_LEN &&
			iad_len != EMV_IAD_MCHIPADV_LEN_20 &&
			iad_len != EMV_IAD_MCHIPADV_LEN_26 &&
			iad_len != EMV_IAD_MCHIPADV_LEN_28
		) ||
		(iad[1] & EMV_IAD_MCHIP_CVN_MASK) != EMV_IAD_MCHIP_CVN_VERSION_MAGIC ||
		!!(iad[1] & EMV_IAD_MCHIP_CVN_RFU) ||
		!!(iad[1] & 0x02) // Unused bit of EMV_IAD_MCHIP_CVN_SESSION_KEY_MASK
	) {
		return -1;
	}

	// Derivation Key Index
	emv_str_list_add(itr, "Derivation Key Index (DKI): %02X", iad[0]);

	// Cryptogram Version Number
	emv_str_list_add(itr, "Cryptogram Version Number (CVN): %02X", iad[1]);
	switch (iad[1] & EMV_IAD_MCHIP_CVN_SESSION_KEY_MASK) {
		case EMV_IAD_MCHIP_CVN_SESSION_KEY_MASTERCARD_SKD:
			emv_str_list_add(itr, "Cryptogram: Mastercard Proprietary SKD session key");
			break;

		case EMV_IAD_MCHIP_CVN_SESSION_KEY_EMV_CSK:
			emv_str_list_add(itr, "Cryptogram: EMV CSK session key");
			break;

		default:
			emv_str_list_add(itr, "Cryptogram: Unknown session key");
			return 1;
	}
	if (iad[1] & EMV_IAD_MCHIP_CVN_COUNTERS_INCLUDED) {
		emv_str_list_add(itr, "Cryptogram: Counter included in AC data");
	} else {
		emv_str_list_add(itr, "Cryptogram: Counters not included in AC data");
	}

	// Card Verification (CVR) Results byte 1
	cvr = iad + 2;
	switch (cvr[0] & EMV_IAD_MCHIP_CVR_BYTE1_2GAC_MASK) {
		case EMV_IAD_MCHIP_CVR_BYTE1_2GAC_AAC:
			emv_str_list_add(itr, "Card Verification Results (CVR): Second GENERATE AC returned AAC");
			break;

		case EMV_IAD_MCHIP_CVR_BYTE1_2GAC_TC:
			emv_str_list_add(itr, "Card Verification Results (CVR): Second GENERATE AC returned TC");
			break;

		case EMV_IAD_MCHIP_CVR_BYTE1_2GAC_NOT_REQUESTED:
			emv_str_list_add(itr, "Card Verification Results (CVR): Second GENERATE AC Not Requested");
			break;

		case EMV_IAD_MCHIP_CVR_BYTE1_2GAC_RFU:
			emv_str_list_add(itr, "Card Verification Results (CVR): Second GENERATE AC RFU");
			break;
	}
	switch (cvr[0] & EMV_IAD_MCHIP_CVR_BYTE1_1GAC_MASK) {
		case EMV_IAD_MCHIP_CVR_BYTE1_1GAC_AAC:
			emv_str_list_add(itr, "Card Verification Results (CVR): First GENERATE AC returned AAC");
			break;

		case EMV_IAD_MCHIP_CVR_BYTE1_1GAC_TC:
			emv_str_list_add(itr, "Card Verification Results (CVR): First GENERATE AC returned TC");
			break;

		case EMV_IAD_MCHIP_CVR_BYTE1_1GAC_ARQC:
			emv_str_list_add(itr, "Card Verification Results (CVR): First GENERATE AC returned ARQC");
			break;

		case EMV_IAD_MCHIP_CVR_BYTE1_1GAC_RFU:
			emv_str_list_add(itr, "Card Verification Results (CVR): First GENERATE AC RFU");
			break;
	}
	if (cvr[0] & EMV_IAD_MCHIP_CVR_BYTE1_DATE_CHECK_FAILED) {
		emv_str_list_add(itr, "Card Verification Results (CVR): Date Check Failed");
	}
	if (cvr[0] & EMV_IAD_MCHIP_CVR_BYTE1_OFFLINE_PIN_PERFORMED) {
		emv_str_list_add(itr, "Card Verification Results (CVR): Offline PIN Verification Performed");
	}
	if (cvr[0] & EMV_IAD_MCHIP_CVR_BYTE1_OFFLINE_ENCRYPTED_PIN_PERFORMED) {
		emv_str_list_add(itr, "Card Verification Results (CVR): Offline Encrypted PIN Verification Performed");
	}
	if (cvr[0] & EMV_IAD_MCHIP_CVR_BYTE1_OFFLINE_PIN_SUCCESSFUL) {
		emv_str_list_add(itr, "Card Verification Results (CVR): Offline PIN Verification Successful");
	}

	// Card Verification (CVR) Results byte 2
	if (cvr[1] & EMV_IAD_MCHIP_CVR_BYTE2_DDA) {
		emv_str_list_add(itr, "Card Verification Results (CVR): Dynamic Data Authentication (DDA) Returned");
	}
	if (cvr[1] & EMV_IAD_MCHIP_CVR_BYTE2_1GAC_CDA) {
		emv_str_list_add(itr, "Card Verification Results (CVR): Combined DDA/Application Cryptogram Generation (CDA) Returned in First GENERATE AC");
	}
	if (cvr[1] & EMV_IAD_MCHIP_CVR_BYTE2_2GAC_CDA) {
		emv_str_list_add(itr, "Card Verification Results (CVR): Combined DDA/Application Cryptogram Generation (CDA) Returned in Second GENERATE AC");
	}
	if (cvr[1] & EMV_IAD_MCHIP_CVR_BYTE2_ISSUER_AUTH_PERFORMED) {
		emv_str_list_add(itr, "Card Verification Results (CVR): Issuer Authentication Performed");
	}
	if (cvr[1] & EMV_IAD_MCHIP_CVR_BYTE2_CIAC_SKIPPED_ON_CAT3) {
		emv_str_list_add(itr, "Card Verification Results (CVR): Card Issuer Action Codes (CIAC) Default Skipped on Cardholder Activated Terminal Level 3 (CAT3)");
	}
	if (cvr[1] & EMV_IAD_MCHIP_CVR_BYTE2_OFFLINE_CHANGE_PIN_SUCCESSFUL) {
		emv_str_list_add(itr, "Card Verification Results (CVR): Offline Change PIN Result Successful");
	}
	if (cvr[1] & EMV_IAD_MCHIP_CVR_BYTE2_ISSUER_DISCRETIONARY) {
		emv_str_list_add(itr, "Card Verification Results (CVR): Issuer Discretionary");
	}

	// Card Verification (CVR) Results byte 3
	if (cvr[2] & EMV_IAD_MCHIP_CVR_BYTE3_SCRIPT_COUNTER_MASK) {
		emv_str_list_add(itr,
			"Card Verification Results (CVR): Script Counter is %u",
			(cvr[2] & EMV_IAD_MCHIP_CVR_BYTE3_SCRIPT_COUNTER_MASK) >> EMV_IAD_MCHIP_CVR_BYTE3_SCRIPT_COUNTER_SHIFT
		);
	}
	if (cvr[2] & EMV_IAD_MCHIP_CVR_BYTE3_PIN_TRY_COUNTER_MASK) {
		emv_str_list_add(itr,
			"Card Verification Results (CVR): PIN Try Counter is %u",
			(cvr[2] & EMV_IAD_MCHIP_CVR_BYTE3_PIN_TRY_COUNTER_MASK) >> EMV_IAD_MCHIP_CVR_BYTE3_PIN_TRY_COUNTER_SHIFT
		);
	}

	// Card Verification (CVR) Results byte 4
	if (cvr[3] & EMV_IAD_MCHIP_CVR_BYTE4_LAST_ONLINE_TXN_NOT_COMPLETED) {
		emv_str_list_add(itr, "Card Verification Results (CVR): Last Online Transaction Not Completed");
	}
	if (cvr[3] & EMV_IAD_MCHIP_CVR_BYTE4_UNABLE_TO_GO_ONLINE) {
		emv_str_list_add(itr, "Card Verification Results (CVR): Unable To Go Online");
	}
	if (cvr[3] & EMV_IAD_MCHIP_CVR_BYTE4_OFFLINE_PIN_NOT_PERFORMED) {
		emv_str_list_add(itr, "Card Verification Results (CVR): Offline PIN Verification Not Performed");
	}
	if (cvr[3] & EMV_IAD_MCHIP_CVR_BYTE4_OFFLINE_PIN_FAILED) {
		emv_str_list_add(itr, "Card Verification Results (CVR): Offline PIN Verification Failed");
	}
	if (cvr[3] & EMV_IAD_MCHIP_CVR_BYTE4_PTL_EXCEEDED) {
		emv_str_list_add(itr, "Card Verification Results (CVR): PTL Exceeded");
	}
	if (cvr[3] & EMV_IAD_MCHIP_CVR_BYTE4_INTERNATIONAL_TXN) {
		emv_str_list_add(itr, "Card Verification Results (CVR): International Transaction");
	}
	if (cvr[3] & EMV_IAD_MCHIP_CVR_BYTE4_DOMESTIC_TXN) {
		emv_str_list_add(itr, "Card Verification Results (CVR): Domestic Transaction");
	}
	if (cvr[3] & EMV_IAD_MCHIP_CVR_BYTE4_ERR_OFFLINE_PIN_OK) {
		emv_str_list_add(itr, "Card Verification Results (CVR): Terminal Erroneously Considers Offline PIN OK");
	}

	// Card Verification (CVR) Results byte 5
	if (iad_len == EMV_IAD_MCHIP4_LEN) {
		// Assume M/Chip 4
		if (cvr[4] & EMV_IAD_MCHIP_CVR_BYTE5_L_CONSECUTIVE_LIMIT_EXCEEDED) {
			emv_str_list_add(itr, "Card Verification Results (CVR): Lower Consecutive Offline Limit Exceeded");
		}
		if (cvr[4] & EMV_IAD_MCHIP_CVR_BYTE5_U_CONSECUTIVE_LIMIT_EXCEEDED) {
			emv_str_list_add(itr, "Card Verification Results (CVR): Upper Consecutive Offline Limit Exceeded");
		}
		if (cvr[4] & EMV_IAD_MCHIP_CVR_BYTE5_L_CUMULATIVE_LIMIT_EXCEEDED) {
			emv_str_list_add(itr, "Card Verification Results (CVR): Lower Cumulative Offline Limit Exceeded");
		}
		if (cvr[4] & EMV_IAD_MCHIP_CVR_BYTE5_U_CUMULATIVE_LIMIT_EXCEEDED) {
			emv_str_list_add(itr, "Card Verification Results (CVR): Upper Cumulative Offline Limit Exceeded");
		}
	} else {
		// Assume M/Chip Advance
		if (cvr[4] & EMV_IAD_MCHIP_CVR_BYTE5_L_CONSECUTIVE_LIMIT_EXCEEDED) {
			emv_str_list_add(itr, "Card Verification Results (CVR): Lower Consecutive Counter 1 Limit Exceeded");
		}
		if (cvr[4] & EMV_IAD_MCHIP_CVR_BYTE5_U_CONSECUTIVE_LIMIT_EXCEEDED) {
			emv_str_list_add(itr, "Card Verification Results (CVR): Upper Consecutive Counter 1 Limit Exceeded");
		}
		if (cvr[4] & EMV_IAD_MCHIP_CVR_BYTE5_L_CUMULATIVE_LIMIT_EXCEEDED) {
			emv_str_list_add(itr, "Card Verification Results (CVR): Lower Cumulative Accumulator Limit Exceeded");
		}
		if (cvr[4] & EMV_IAD_MCHIP_CVR_BYTE5_U_CUMULATIVE_LIMIT_EXCEEDED) {
			emv_str_list_add(itr, "Card Verification Results (CVR): Upper Cumulative Accumulator Limit Exceeded");
		}
	}
	if (cvr[4] & EMV_IAD_MCHIP_CVR_BYTE5_GO_ONLINE_ON_NEXT_TXN) {
		emv_str_list_add(itr, "Card Verification Results (CVR): Go Online On Next Transaction Was Set");
	}
	if (cvr[4] & EMV_IAD_MCHIP_CVR_BYTE5_ISSUER_AUTH_FAILED) {
		emv_str_list_add(itr, "Card Verification Results (CVR): Issuer Authentication Failed");
	}
	if (cvr[4] & EMV_IAD_MCHIP_CVR_BYTE5_SCRIPT_RECEIVED) {
		emv_str_list_add(itr, "Card Verification Results (CVR): Script Received");
	}
	if (cvr[4] & EMV_IAD_MCHIP_CVR_BYTE5_SCRIPT_FAILED) {
		emv_str_list_add(itr, "Card Verification Results (CVR): Script Failed");
	}

	// Card Verification (CVR) Results byte 6
	if (cvr[5] & EMV_IAD_MCHIP_CVR_BYTE6_L_CONSECUTIVE_LIMIT_EXCEEDED) {
		emv_str_list_add(itr, "Card Verification Results (CVR): Lower Consecutive Counter 2 Limit Exceeded");
	}
	if (cvr[5] & EMV_IAD_MCHIP_CVR_BYTE6_U_CONSECUTIVE_LIMIT_EXCEEDED) {
		emv_str_list_add(itr, "Card Verification Results (CVR): Upper Consecutive Counter 2 Limit Exceeded");
	}
	if (cvr[5] & EMV_IAD_MCHIP_CVR_BYTE6_L_CUMULATIVE_LIMIT_EXCEEDED) {
		emv_str_list_add(itr, "Card Verification Results (CVR): Lower Cumulative Accumulator 2 Limit Exceeded");
	}
	if (cvr[5] & EMV_IAD_MCHIP_CVR_BYTE6_U_CUMULATIVE_LIMIT_EXCEEDED) {
		emv_str_list_add(itr, "Card Verification Results (CVR): Upper Cumulative Accumulator 2 Limit Exceeded");
	}
	if (cvr[5] & EMV_IAD_MCHIP_CVR_BYTE6_MTA_LIMIT_EXCEEDED) {
		emv_str_list_add(itr, "Card Verification Results (CVR): MTA Limit Exceeded");
	}
	if (cvr[5] & EMV_IAD_MCHIP_CVR_BYTE6_NUM_OF_DAYS_LIMIT_EXCEEDED) {
		emv_str_list_add(itr, "Card Verification Results (CVR): Number Of Days Offline Limit Exceeded");
	}
	if (cvr[5] & EMV_IAD_MCHIP_CVR_BYTE6_MATCH_ADDITIONAL_CHECK_TABLE) {
		emv_str_list_add(itr, "Card Verification Results (CVR): Match Found In Additional Check Table");
	}
	if (cvr[5] & EMV_IAD_MCHIP_CVR_BYTE6_NO_MATCH_ADDITIONAL_CHECK_TABLE) {
		emv_str_list_add(itr, "Card Verification Results (CVR): No Match Found In Additional Check Table");
	}

	return 0;
}

static int emv_iad_vsdc_0_1_3_append_string_list(const uint8_t* iad, size_t iad_len, struct str_itr_t* itr)
{
	const uint8_t* cvr;

	// Issuer Application Data (field 9F10) for Visa Smart Debit/Credit (VSDC)
	// applications using IAD format 0/1/3
	// See Visa Contactless Payment Specification (VCPS) Supplemental Requirements, version 2.2, January 2016, Appendix M
	if (!iad ||
		iad_len < EMV_IAD_VSDC_0_1_3_MIN_LEN ||
		iad[0] != EMV_IAD_VSDC_0_1_3_BYTE1 ||
		iad[3] != EMV_IAD_VSDC_0_1_3_CVR_LEN ||
		(
			(iad[2] & EMV_IAD_VSDC_CVN_FORMAT_MASK) >> EMV_IAD_VSDC_CVN_FORMAT_SHIFT != 0 &&
			(iad[2] & EMV_IAD_VSDC_CVN_FORMAT_MASK) >> EMV_IAD_VSDC_CVN_FORMAT_SHIFT != 1 &&
			(iad[2] & EMV_IAD_VSDC_CVN_FORMAT_MASK) >> EMV_IAD_VSDC_CVN_FORMAT_SHIFT != 3
		)
	) {
		return -1;
	}

	// Derivation Key Index
	emv_str_list_add(itr, "Derivation Key Index (DKI): %02X", iad[1]);

	// Cryptogram Version Number
	// VSDC and VCPS documentation uses the CVNxx notation for IAD format 0/1/3
	emv_str_list_add(itr, "Cryptogram Version Number (CVN): %02X (CVN%02u)", iad[2], iad[2]);

	// Card Verification (CVR) Results byte 2
	cvr = iad + 3;
	switch (cvr[1] & EMV_IAD_VSDC_CVR_BYTE2_2GAC_MASK) {
		case EMV_IAD_VSDC_CVR_BYTE2_2GAC_AAC:
			emv_str_list_add(itr, "Card Verification Results (CVR): Second GENERATE AC returned AAC");
			break;

		case EMV_IAD_VSDC_CVR_BYTE2_2GAC_TC:
			emv_str_list_add(itr, "Card Verification Results (CVR): Second GENERATE AC returned TC");
			break;

		case EMV_IAD_VSDC_CVR_BYTE2_2GAC_NOT_REQUESTED:
			emv_str_list_add(itr, "Card Verification Results (CVR): Second GENERATE AC Not Requested");
			break;

		case EMV_IAD_VSDC_CVR_BYTE2_2GAC_RFU:
			emv_str_list_add(itr, "Card Verification Results (CVR): Second GENERATE AC RFU");
			break;
	}
	switch (cvr[1] & EMV_IAD_VSDC_CVR_BYTE2_1GAC_MASK) {
		case EMV_IAD_VSDC_CVR_BYTE2_1GAC_AAC:
			emv_str_list_add(itr, "Card Verification Results (CVR): First GENERATE AC returned AAC");
			break;

		case EMV_IAD_VSDC_CVR_BYTE2_1GAC_TC:
			emv_str_list_add(itr, "Card Verification Results (CVR): First GENERATE AC returned TC");
			break;

		case EMV_IAD_VSDC_CVR_BYTE2_1GAC_ARQC:
			emv_str_list_add(itr, "Card Verification Results (CVR): First GENERATE AC returned ARQC");
			break;

		case EMV_IAD_VSDC_CVR_BYTE2_1GAC_RFU:
			emv_str_list_add(itr, "Card Verification Results (CVR): First GENERATE AC RFU");
			break;
	}
	if (cvr[1] & EMV_IAD_VSDC_CVR_BYTE2_ISSUER_AUTH_FAILED) {
		emv_str_list_add(itr, "Card Verification Results (CVR): Issuer Authentication performed and failed");
	}
	if (cvr[1] & EMV_IAD_VSDC_CVR_BYTE2_OFFLINE_PIN_PERFORMED) {
		emv_str_list_add(itr, "Card Verification Results (CVR): Offline PIN verification performed");
	}
	if (cvr[1] & EMV_IAD_VSDC_CVR_BYTE2_OFFLINE_PIN_FAILED) {
		emv_str_list_add(itr, "Card Verification Results (CVR): Offline PIN verification failed");
	}
	if (cvr[1] & EMV_IAD_VSDC_CVR_BYTE2_UNABLE_TO_GO_ONLINE) {
		emv_str_list_add(itr, "Card Verification Results (CVR): Unable to go online");
	}

	// Card Verification (CVR) Results byte 3
	if (cvr[2] & EMV_IAD_VSDC_CVR_BYTE3_LAST_ONLINE_TXN_NOT_COMPLETED) {
		emv_str_list_add(itr, "Card Verification Results (CVR): Last online transaction not completed");
	}
	if (cvr[2] & EMV_IAD_VSDC_CVR_BYTE3_PIN_TRY_LIMIT_EXCEEDED) {
		emv_str_list_add(itr, "Card Verification Results (CVR): PIN Try Limit exceeded");
	}
	if (cvr[2] & EMV_IAD_VSDC_CVR_BYTE3_VELOCITY_COUNTERS_EXCEEDED) {
		emv_str_list_add(itr, "Card Verification Results (CVR): Exceeded velocity checking counters");
	}
	if (cvr[2] & EMV_IAD_VSDC_CVR_BYTE3_NEW_CARD) {
		emv_str_list_add(itr, "Card Verification Results (CVR): New card");
	}
	if (cvr[2] & EMV_IAD_VSDC_CVR_BYTE3_LAST_ONLINE_ISSUER_AUTH_FAILED) {
		emv_str_list_add(itr, "Card Verification Results (CVR): Issuer Authentication failure on last online transaction");
	}
	if (cvr[2] & EMV_IAD_VSDC_CVR_BYTE3_ISSUER_AUTH_NOT_PERFORMED) {
		emv_str_list_add(itr, "Card Verification Results (CVR): Issuer Authentication not performed after online authorization");
	}
	if (cvr[2] & EMV_IAD_VSDC_CVR_BYTE3_APPLICATION_BLOCKED) {
		emv_str_list_add(itr, "Card Verification Results (CVR): Application blocked by card because PIN Try Limit exceeded");
	}
	if (cvr[2] & EMV_IAD_VSDC_CVR_BYTE3_LAST_OFFLINE_SDA_FAILED) {
		emv_str_list_add(itr, "Card Verification Results (CVR): Offline static data authentication failed on last transaction");
	}

	// Card Verification (CVR) Results byte 4
	if (cvr[3] & EMV_IAD_VSDC_CVR_BYTE4_SCRIPT_COUNTER_MASK) {
		emv_str_list_add(itr,
			"Card Verification Results (CVR): Script Counter is %u",
			(cvr[3] & EMV_IAD_VSDC_CVR_BYTE4_SCRIPT_COUNTER_MASK) >> EMV_IAD_VSDC_CVR_BYTE4_SCRIPT_COUNTER_SHIFT
		);
	}
	if (cvr[3] & EMV_IAD_VSDC_CVR_BYTE4_ISSUER_SCRIPT_PROCESSING_FAILED) {
		emv_str_list_add(itr, "Card Verification Results (CVR): Issuer Script processing failed");
	}
	if (cvr[3] & EMV_IAD_VSDC_CVR_BYTE4_LAST_OFFLINE_DDA_FAILED) {
		emv_str_list_add(itr, "Card Verification Results (CVR): Offline dynamic data authentication failed on last transaction");
	}
	if (cvr[3] & EMV_IAD_VSDC_CVR_BYTE4_OFFLINE_DDA_PERFORMED) {
		emv_str_list_add(itr, "Card Verification Results (CVR): Offline dynamic data authentication performed");
	}
	if (cvr[3] & EMV_IAD_VSDC_CVR_BYTE4_PIN_VERIFICATION_NOT_RECEIVED) {
		emv_str_list_add(itr, "Card Verification Results (CVR): PIN verification command not received for a PIN-Expecting card");
	}

	return 0;
}

static int emv_iad_vsdc_2_4_append_string_list(const uint8_t* iad, size_t iad_len, struct str_itr_t* itr)
{
	const uint8_t* cvr;

	// Issuer Application Data (field 9F10) for Visa Smart Debit/Credit (VSDC)
	// applications using IAD format 2/4
	// See Visa Contactless Payment Specification (VCPS) Supplemental Requirements, version 2.2, January 2016, Appendix M
	if (!iad ||
		iad_len != EMV_IAD_VSDC_2_4_LEN ||
		iad[0] != EMV_IAD_VSDC_2_4_BYTE1 ||
		(iad[8] & 0xF0) || // Unused nibble of Issuer Discretionary Data Option ID
		(
			(iad[1] & EMV_IAD_VSDC_CVN_FORMAT_MASK) >> EMV_IAD_VSDC_CVN_FORMAT_SHIFT != 2 &&
			(iad[1] & EMV_IAD_VSDC_CVN_FORMAT_MASK) >> EMV_IAD_VSDC_CVN_FORMAT_SHIFT != 4
		)
	) {
		return -1;
	}

	// Cryptogram Version Number
	// VSDC and VCPS documentation uses the CVN'xx' notation for IAD format 2/4
	emv_str_list_add(itr, "Cryptogram Version Number (CVN): %02X (CVN'%02X')", iad[1], iad[1]);

	// Derivation Key Index
	emv_str_list_add(itr, "Derivation Key Index (DKI): %02X", iad[2]);

	// Card Verification (CVR) Results byte 1
	cvr = iad + 3;
	if (!cvr[0]) {
		emv_str_list_add(itr, "No CDCVM");
	}
	switch (cvr[0] & EMV_IAD_VSDC_CVR_BYTE1_CVM_ENTITY_MASK) {
		case EMV_IAD_VSDC_CVR_BYTE1_CVM_ENTITY_VMPA:
			emv_str_list_add(itr, "Card Verification Results (CVR): Visa Mobile Payment Application (VMPA)");
			break;

		case EMV_IAD_VSDC_CVR_BYTE1_CVM_ENTITY_MG:
			emv_str_list_add(itr, "Card Verification Results (CVR): MG");
			break;

		case EMV_IAD_VSDC_CVR_BYTE1_CVM_ENTITY_SE_APP:
			emv_str_list_add(itr, "Card Verification Results (CVR): Co-residing SE app");
			break;

		case EMV_IAD_VSDC_CVR_BYTE1_CVM_ENTITY_TEE_APP:
			emv_str_list_add(itr, "Card Verification Results (CVR): TEE app");
			break;

		case EMV_IAD_VSDC_CVR_BYTE1_CVM_ENTITY_MOBILE_APP:
			emv_str_list_add(itr, "Card Verification Results (CVR): Mobile Application");
			break;

		case EMV_IAD_VSDC_CVR_BYTE1_CVM_ENTITY_TERMINAL:
			emv_str_list_add(itr, "Card Verification Results (CVR): Terminal");
			break;

		case EMV_IAD_VSDC_CVR_BYTE1_CVM_ENTITY_CLOUD:
			emv_str_list_add(itr, "Card Verification Results (CVR): Verified in the cloud");
			break;

		case EMV_IAD_VSDC_CVR_BYTE1_CVM_ENTITY_MOBILE_DEVICE_OS:
			emv_str_list_add(itr, "Card Verification Results (CVR): Verified by the mobile device OS");
			break;
	}
	switch (cvr[0] & EMV_IAD_VSDC_CVR_BYTE1_CVM_TYPE_MASK) {
		case EMV_IAD_VSDC_CVR_BYTE1_CVM_TYPE_PASSCODE:
			emv_str_list_add(itr, "Card Verification Results (CVR): Passcode");
			break;

		case EMV_IAD_VSDC_CVR_BYTE1_CVM_TYPE_BIOMETRIC_FINGER:
			emv_str_list_add(itr, "Card Verification Results (CVR): Finger biometric");
			break;

		case EMV_IAD_VSDC_CVR_BYTE1_CVM_TYPE_MOBILE_DEVICE_PATTERN:
			emv_str_list_add(itr, "Card Verification Results (CVR): Mobile device pattern");
			break;

		case EMV_IAD_VSDC_CVR_BYTE1_CVM_TYPE_BIOMETRIC_FACIAL:
			emv_str_list_add(itr, "Card Verification Results (CVR): Facial biometric");
			break;

		case EMV_IAD_VSDC_CVR_BYTE1_CVM_TYPE_BIOMETRIC_IRIS:
			emv_str_list_add(itr, "Card Verification Results (CVR): Iris biometric");
			break;

		case EMV_IAD_VSDC_CVR_BYTE1_CVM_TYPE_BIOMETRIC_VOICE:
			emv_str_list_add(itr, "Card Verification Results (CVR): Voice biometric");
			break;

		case EMV_IAD_VSDC_CVR_BYTE1_CVM_TYPE_BIOMETRIC_PALM:
			emv_str_list_add(itr, "Card Verification Results (CVR): Palm biometric");
			break;

		case EMV_IAD_VSDC_CVR_BYTE1_CVM_TYPE_SIGNATURE:
			emv_str_list_add(itr, "Card Verification Results (CVR): Signature");
			break;

		case EMV_IAD_VSDC_CVR_BYTE1_CVM_TYPE_ONLINE_PIN:
			emv_str_list_add(itr, "Card Verification Results (CVR): Online PIN");
			break;
	}

	// Card Verification (CVR) Results byte 2
	switch (cvr[1] & EMV_IAD_VSDC_CVR_BYTE2_2GAC_MASK) {
		case EMV_IAD_VSDC_CVR_BYTE2_2GAC_AAC:
			emv_str_list_add(itr, "Card Verification Results (CVR): Second GENERATE AC returned AAC");
			break;

		case EMV_IAD_VSDC_CVR_BYTE2_2GAC_TC:
			emv_str_list_add(itr, "Card Verification Results (CVR): Second GENERATE AC returned TC");
			break;

		case EMV_IAD_VSDC_CVR_BYTE2_2GAC_NOT_REQUESTED:
			emv_str_list_add(itr, "Card Verification Results (CVR): Second GENERATE AC Not Requested");
			break;

		case EMV_IAD_VSDC_CVR_BYTE2_2GAC_RFU:
			emv_str_list_add(itr, "Card Verification Results (CVR): Second GENERATE AC RFU");
			break;
	}
	switch (cvr[1] & EMV_IAD_VSDC_CVR_BYTE2_1GAC_MASK) {
		case EMV_IAD_VSDC_CVR_BYTE2_1GAC_AAC:
			emv_str_list_add(itr, "Card Verification Results (CVR): GPO returned AAC");
			break;

		case EMV_IAD_VSDC_CVR_BYTE2_1GAC_TC:
			emv_str_list_add(itr, "Card Verification Results (CVR): GPO returned TC");
			break;

		case EMV_IAD_VSDC_CVR_BYTE2_1GAC_ARQC:
			emv_str_list_add(itr, "Card Verification Results (CVR): GPO returned ARQC");
			break;

		case EMV_IAD_VSDC_CVR_BYTE2_1GAC_RFU:
			emv_str_list_add(itr, "Card Verification Results (CVR): GPO RFU");
			break;
	}
	if (cvr[1] & EMV_IAD_VSDC_CVR_BYTE2_ISSUER_AUTH_FAILED) {
		emv_str_list_add(itr, "Card Verification Results (CVR): Issuer Authentication performed and failed");
	}
	if (cvr[1] & EMV_IAD_VSDC_CVR_BYTE2_CDCVM_PERFORMED) {
		emv_str_list_add(itr, "Card Verification Results (CVR): CDCVM successfully performed");
	}
	if (cvr[1] & EMV_IAD_VSDC_CVR_BYTE2_RFU) {
		emv_str_list_add(itr, "Card Verification Results (CVR): RFU");
	}
	if (cvr[1] & EMV_IAD_VSDC_CVR_BYTE2_UNABLE_TO_GO_ONLINE) {
		emv_str_list_add(itr, "Card Verification Results (CVR): Unable to go online");
	}

	// Card Verification (CVR) Results byte 3
	if (cvr[2] & EMV_IAD_VSDC_CVR_BYTE3_LAST_ONLINE_TXN_NOT_COMPLETED) {
		emv_str_list_add(itr, "Card Verification Results (CVR): Last online transaction not completed");
	}
	if (cvr[2] & EMV_IAD_VSDC_CVR_BYTE3_PIN_TRY_LIMIT_EXCEEDED) {
		emv_str_list_add(itr, "Card Verification Results (CVR): PIN Try Limit exceeded");
	}
	if (cvr[2] & EMV_IAD_VSDC_CVR_BYTE3_VELOCITY_COUNTERS_EXCEEDED) {
		emv_str_list_add(itr, "Card Verification Results (CVR): Exceeded velocity checking counters");
	}
	if (cvr[2] & EMV_IAD_VSDC_CVR_BYTE3_NEW_CARD) {
		emv_str_list_add(itr, "Card Verification Results (CVR): New card");
	}
	if (cvr[2] & EMV_IAD_VSDC_CVR_BYTE3_LAST_ONLINE_ISSUER_AUTH_FAILED) {
		emv_str_list_add(itr, "Card Verification Results (CVR): Issuer Authentication failure on last online transaction");
	}
	if (cvr[2] & EMV_IAD_VSDC_CVR_BYTE3_ISSUER_AUTH_NOT_PERFORMED) {
		emv_str_list_add(itr, "Card Verification Results (CVR): Issuer Authentication not performed after online authorization");
	}
	if (cvr[2] & EMV_IAD_VSDC_CVR_BYTE3_APPLICATION_BLOCKED) {
		emv_str_list_add(itr, "Card Verification Results (CVR): Application blocked by card because PIN Try Limit exceeded");
	}
	if (cvr[2] & EMV_IAD_VSDC_CVR_BYTE3_LAST_OFFLINE_SDA_FAILED) {
		emv_str_list_add(itr, "Card Verification Results (CVR): Offline static data authentication failed on last transaction");
	}

	// Card Verification (CVR) Results byte 4
	if (cvr[3] & EMV_IAD_VSDC_CVR_BYTE4_SCRIPT_COUNTER_MASK) {
		emv_str_list_add(itr,
			"Card Verification Results (CVR): Script Counter is %u",
			(cvr[3] & EMV_IAD_VSDC_CVR_BYTE4_SCRIPT_COUNTER_MASK) >> EMV_IAD_VSDC_CVR_BYTE4_SCRIPT_COUNTER_SHIFT
		);
	}
	if (cvr[3] & EMV_IAD_VSDC_CVR_BYTE4_ISSUER_SCRIPT_PROCESSING_FAILED) {
		emv_str_list_add(itr, "Card Verification Results (CVR): Issuer Script processing failed");
	}
	if (cvr[3] & EMV_IAD_VSDC_CVR_BYTE4_LAST_OFFLINE_DDA_FAILED) {
		emv_str_list_add(itr, "Card Verification Results (CVR): Offline dynamic data authentication failed on last transaction");
	}
	if (cvr[3] & EMV_IAD_VSDC_CVR_BYTE4_OFFLINE_DDA_PERFORMED) {
		emv_str_list_add(itr, "Card Verification Results (CVR): Offline dynamic data authentication performed");
	}
	if (cvr[3] & EMV_IAD_VSDC_CVR_BYTE4_PIN_VERIFICATION_NOT_RECEIVED) {
		emv_str_list_add(itr, "Card Verification Results (CVR): PIN verification command not received for a PIN-Expecting card");
	}

	// Card Verification (CVR) Results byte 5
	if (cvr[4] & EMV_IAD_VSDC_CVR_BYTE5_CD_NOT_DEBUG_MODE) {
		emv_str_list_add(itr, "Card Verification Results (CVR): Consumer Device is not in debug mode");
	}
	if (cvr[4] & EMV_IAD_VSDC_CVR_BYTE5_CD_NOT_ROOTED) {
		emv_str_list_add(itr, "Card Verification Results (CVR): Consumer Device is not a rooted device");
	}
	if (cvr[4] & EMV_IAD_VSDC_CVR_BYTE5_MOBILE_APP_NOT_HOOKED) {
		emv_str_list_add(itr, "Card Verification Results (CVR): Mobile Application is not hooked");
	}
	if (cvr[4] & EMV_IAD_VSDC_CVR_BYTE5_MOBILE_APP_INTEGRITY) {
		emv_str_list_add(itr, "Card Verification Results (CVR): Mobile Application integrity is intact");
	}
	if (cvr[4] & EMV_IAD_VSDC_CVR_BYTE5_CD_HAS_CONNECTIVITY) {
		emv_str_list_add(itr, "Card Verification Results (CVR): Consumer Device has data connectivity");
	}
	if (cvr[4] & EMV_IAD_VSDC_CVR_BYTE5_CD_IS_GENUINE) {
		emv_str_list_add(itr, "Card Verification Results (CVR): Consumer Device is genuine");
	}
	if (cvr[4] & EMV_IAD_VSDC_CVR_BYTE5_CDCVM_PERFORMED) {
		emv_str_list_add(itr, "Card Verification Results (CVR): CDCVM successfully performed");
	}
	if (cvr[4] & EMV_IAD_VSDC_CVR_BYTE5_EMV_SESSION_KEY) {
		emv_str_list_add(itr, "Card Verification Results (CVR): Secure Messaging uses EMV Session key-based derivation");
	}

	return 0;
}

int emv_iad_get_string_list(
	const uint8_t* iad,
	size_t iad_len,
	char* str,
	size_t str_len
)
{
	struct str_itr_t itr;
	enum emv_iad_format_t iad_format;

	if (!iad || !iad_len) {
		return -1;
	}

	if (!str || !str_len) {
		// Caller didn't want the value string
		return 0;
	}

	if (iad_len > 32) {
		// Issuer Application Data (field 9F10) must be 1 to 32 bytes.
		return 1;
	}

	emv_str_list_init(&itr, str, str_len);

	iad_format = emv_iad_get_format(iad, iad_len);

	// Stringify issuer application type
	switch (iad_format) {
		case EMV_IAD_FORMAT_INVALID:
			emv_str_list_add(&itr, "Invalid IAD format");
			return -1;

		case EMV_IAD_FORMAT_CCD:
			emv_str_list_add(&itr, "Application: CCD-Compliant");
			break;

		case EMV_IAD_FORMAT_MCHIP4:
			emv_str_list_add(&itr, "Application: M/Chip 4");
			break;

		case EMV_IAD_FORMAT_MCHIP_ADVANCE:
			emv_str_list_add(&itr, "Application: M/Chip Advance");
			break;

		case EMV_IAD_FORMAT_VSDC_0:
		case EMV_IAD_FORMAT_VSDC_1:
		case EMV_IAD_FORMAT_VSDC_2:
		case EMV_IAD_FORMAT_VSDC_3:
		case EMV_IAD_FORMAT_VSDC_4:
			emv_str_list_add(&itr, "Application: Visa Smart Debit/Credit (VSDC)");
			break;

		default:
			emv_str_list_add(&itr, "Unknown IAD format");
			return 0;
	}

	// Stringify IAD format
	switch (iad_format) {
		case EMV_IAD_FORMAT_CCD:
			emv_str_list_add(&itr, "IAD Format: CCD Version 4.1");
			break;

		case EMV_IAD_FORMAT_MCHIP4:
		case EMV_IAD_FORMAT_MCHIP_ADVANCE:
			// No explicit IAD format version for M/Chip
			break;

		case EMV_IAD_FORMAT_VSDC_0:
			emv_str_list_add(&itr, "IAD Format: 0");
			break;

		case EMV_IAD_FORMAT_VSDC_1:
			emv_str_list_add(&itr, "IAD Format: 1");
			break;

		case EMV_IAD_FORMAT_VSDC_2:
			emv_str_list_add(&itr, "IAD Format: 2");
			break;

		case EMV_IAD_FORMAT_VSDC_3:
			emv_str_list_add(&itr, "IAD Format: 3");
			break;

		case EMV_IAD_FORMAT_VSDC_4:
			emv_str_list_add(&itr, "IAD Format: 4");
			break;

		default:
			return -1;
	}

	switch (iad_format) {
		case EMV_IAD_FORMAT_CCD:
			return emv_iad_ccd_append_string_list(iad, iad_len, &itr);

		case EMV_IAD_FORMAT_MCHIP4:
		case EMV_IAD_FORMAT_MCHIP_ADVANCE:
			return emv_iad_mchip_append_string_list(iad, iad_len, &itr);

		case EMV_IAD_FORMAT_VSDC_0:
		case EMV_IAD_FORMAT_VSDC_1:
		case EMV_IAD_FORMAT_VSDC_3:
			return emv_iad_vsdc_0_1_3_append_string_list(iad, iad_len, &itr);

		case EMV_IAD_FORMAT_VSDC_2:
		case EMV_IAD_FORMAT_VSDC_4:
			return emv_iad_vsdc_2_4_append_string_list(iad, iad_len, &itr);

		default:
			return -1;
	}
}

int emv_terminal_risk_management_data_get_string_list(
	const uint8_t* trmd,
	size_t trmd_len,
	char* str,
	size_t str_len
)
{
	struct str_itr_t itr;

	if (!trmd || !trmd_len) {
		return -1;
	}

	if (!str || !str_len) {
		// Caller didn't want the value string
		return 0;
	}

	if (trmd_len != 8) {
		// Terminal Risk Management Data (field 9F1D) must be 8 bytes
		return 1;
	}

	emv_str_list_init(&itr, str, str_len);

	// Terminal Risk Management Data (field 9F1D) byte 1
	// See EMV Contactless Book C-2 v2.11, Annex A.1.161
	// See M/Chip Requirements for Contact and Contactless, 28 November 2023, Chapter 5, Terminal Risk Management Data
	if (trmd[0] & EMV_TRMD_BYTE1_RESTART_SUPPORTED) {
		// NOTE: EMV Contactless Book C-8 v1.1, Annex A.1.129 does not define
		// this bit and it avoids confusion if no string is provided when this
		// bit is unset
		emv_str_list_add(&itr, "Restart supported");
	}
	if (trmd[0] & EMV_TRMD_BYTE1_ENCIPHERED_PIN_ONLINE_CONTACTLESS) {
		emv_str_list_add(&itr, "Enciphered PIN verified online (Contactless)");
	}
	if (trmd[0] & EMV_TRMD_BYTE1_SIGNATURE_CONTACTLESS) {
		emv_str_list_add(&itr, "Signature (paper) (Contactless)");
	}
	if (trmd[0] & EMV_TRMD_BYTE1_ENCIPHERED_PIN_OFFLINE_CONTACTLESS) {
		emv_str_list_add(&itr, "Enciphered PIN verification performed by ICC (Contactless)");
	}
	if (trmd[0] & EMV_TRMD_BYTE1_NO_CVM_CONTACTLESS) {
		emv_str_list_add(&itr, "No CVM required (Contactless)");
	}
	if (trmd[0] & EMV_TRMD_BYTE1_CDCVM_CONTACTLESS) {
		emv_str_list_add(&itr, "CDCVM (Contactless)");
	}
	if (trmd[0] & EMV_TRMD_BYTE1_PLAINTEXT_PIN_OFFLINE_CONTACTLESS) {
		emv_str_list_add(&itr, "Plaintext PIN verification performed by ICC (Contactless)");
	}
	if (trmd[0] & EMV_TRMD_BYTE1_PRESENT_AND_HOLD_SUPPORTED) {
		// NOTE: EMV Contactless Book C-8 v1.1, Annex A.1.129 does not define
		// this bit and it avoids confusion if no string is provided when this
		// bit is unset
		emv_str_list_add(&itr, "Present and Hold supported");
	}

	// Terminal Risk Management Data (field 9F1D) byte 2
	// See EMV Contactless Book C-2 v2.11, Annex A.1.161
	// See EMV Contactless Book C-8 v1.1, Annex A.1.129
	// See M/Chip Requirements for Contact and Contactless, 28 November 2023, Chapter 5, Terminal Risk Management Data
	if (trmd[1] & EMV_TRMD_BYTE2_CVM_LIMIT_EXCEEDED) {
		emv_str_list_add(&itr, "CVM Limit exceeded");
	}
	if (trmd[1] & EMV_TRMD_BYTE2_ENCIPHERED_PIN_ONLINE_CONTACT) {
		emv_str_list_add(&itr, "Enciphered PIN verified online (Contact)");
	}
	if (trmd[1] & EMV_TRMD_BYTE2_SIGNATURE_CONTACT) {
		emv_str_list_add(&itr, "Signature (paper) (Contact)");
	}
	if (trmd[1] & EMV_TRMD_BYTE2_ENCIPHERED_PIN_OFFLINE_CONTACT) {
		emv_str_list_add(&itr, "Enciphered PIN verification performed by ICC (Contact)");
	}
	if (trmd[1] & EMV_TRMD_BYTE2_NO_CVM_CONTACT) {
		emv_str_list_add(&itr, "No CVM required (Contact)");
	}
	if (trmd[1] & EMV_TRMD_BYTE2_CDCVM_CONTACT) {
		emv_str_list_add(&itr, "CDCVM (Contact)");
	}
	if (trmd[1] & EMV_TRMD_BYTE2_PLAINTEXT_PIN_OFFLINE_CONTACT) {
		emv_str_list_add(&itr, "Plaintext PIN verification performed by ICC (Contact)");
	}

	// Terminal Risk Management Data (field 9F1D) byte 3
	// See EMV Contactless Book C-2 v2.11, Annex A.1.161
	// See M/Chip Requirements for Contact and Contactless, 28 November 2023, Chapter 5, Terminal Risk Management Data
	if (trmd[2] & EMV_TRMD_BYTE3_MAGSTRIPE_MODE_CONTACTLESS_NOT_SUPPORTED) {
		// NOTE: EMV Contactless Book C-8 v1.1, Annex A.1.129 does not define
		// this bit and it avoids confusion if no string is provided when this
		// bit is unset
		emv_str_list_add(&itr, "Mag-stripe mode contactless transactions not supported");
	}
	if (trmd[2] & EMV_TRMD_BYTE3_EMV_MODE_CONTACTLESS_NOT_SUPPORTED) {
		// NOTE: EMV Contactless Book C-8 v1.1, Annex A.1.129 does not define
		// this bit and it avoids confusion if no string is provided when this
		// bit is unset
		emv_str_list_add(&itr, "EMV mode contactless transactions not supported");
	}
	if (trmd[2] & EMV_TRMD_BYTE3_CDCVM_WITHOUT_CDA_SUPPORTED) {
		// NOTE: EMV Contactless Book C-8 v1.1, Annex A.1.129 does not define
		// this bit and it avoids confusion if no string is provided when this
		// bit is unset
		emv_str_list_add(&itr, "CDCVM without CDA supported");
	}

	// Terminal Risk Management Data (field 9F1D) byte 4
	// See EMV Contactless Book C-2 v2.11, Annex A.1.161
	// See EMV Contactless Book C-8 v1.1, Annex A.1.129
	if (trmd[3] & EMV_TRMD_BYTE4_CDCVM_BYPASS_REQUESTED) {
		emv_str_list_add(&itr, "CDCVM bypass requested");
	}
	if (trmd[3] & EMV_TRMD_BYTE4_SCA_EXEMPT) {
		emv_str_list_add(&itr, "SCA exempt");
	}

	// Terminal Risk Management Data (field 9F1D) RFU bits
	if ((trmd[1] & EMV_TRMD_BYTE2_RFU) ||
		(trmd[2] & EMV_TRMD_BYTE3_RFU) ||
		(trmd[3] & EMV_TRMD_BYTE4_RFU) ||
		trmd[4] || trmd[5] || trmd[6] || trmd[7]
	) {
		emv_str_list_add(&itr, "RFU");
	}

	return 0;
}

int emv_mastercard_app_caps_info_get_string_list(
	const uint8_t* aci,
	size_t aci_len,
	char* str,
	size_t str_len
)
{
	struct str_itr_t itr;

	if (!aci || !aci_len) {
		return -1;
	}

	if (!str || !str_len) {
		// Caller didn't want the value string
		return 0;
	}

	if (aci_len != 3) {
		// Mastercard Application Capabilities Information (field 9F5D) must be 3 bytes
		return 1;
	}

	emv_str_list_init(&itr, str, str_len);

	// Mastercard Application Capabilities Information (field 9F5D) byte 1
	// See EMV Contactless Book C-2 v2.11, Annex A.1.9
	switch (aci[0] & MASTERCARD_ACI_VERSION_MASK) {
		case MASTERCARD_ACI_VERSION_0:
			emv_str_list_add(&itr, "Application Capabilities Information: Version 0");
			break;

		default:
			emv_str_list_add(&itr, "Application Capabilities Information: Unknown version %u",
				(aci[0] & MASTERCARD_ACI_VERSION_MASK) >> MASTERCARD_ACI_VERSION_SHIFT
			);
			break;
	}
	switch (aci[0] & MASTERCARD_ACI_DATA_STORAGE_VERSION_MASK) {
		case MASTERCARD_ACI_DATA_STORAGE_NOT_SUPPORTED:
			emv_str_list_add(&itr, "Application Capabilities Information: Data Storage not supported");
			break;

		case MASTERCARD_ACI_DATA_STORAGE_VERSION_1:
			emv_str_list_add(&itr, "Application Capabilities Information: Data Storage Version 1");
			break;

		case MASTERCARD_ACI_DATA_STORAGE_VERSION_2:
			emv_str_list_add(&itr, "Application Capabilities Information: Data Storage Version 2");
			break;

		default:
			emv_str_list_add(&itr, "Application Capabilities Information: Unknown Data Storage Version %u",
				(aci[0] & MASTERCARD_ACI_DATA_STORAGE_VERSION_MASK)
			);
			break;
	}

	// Mastercard Application Capabilities Information (field 9F5D) byte 2
	// See EMV Contactless Book C-2 v2.11, Annex A.1.9
	if (aci[1] & MASTERCARD_ACI_BYTE2_RFU) {
		emv_str_list_add(&itr, "Application Capabilities Information: RFU");
	}
	if (aci[1] & MASTERCARD_ACI_FIELD_OFF_DETECTION_SUPPORTED) {
		emv_str_list_add(&itr, "Application Capabilities Information: Support for field off detection");
	} else {
		emv_str_list_add(&itr, "Application Capabilities Information: Field off detection not supported");
	}
	if (aci[1] & MASTERCARD_ACI_CDA_TC_ARQC_AAC) {
		emv_str_list_add(&itr, "Application Capabilities Information: CDA supported over TC, ARQC and AAC");
	} else {
		emv_str_list_add(&itr, "Application Capabilities Information: CDA supported as in EMV");
	}

	// Mastercard Application Capabilities Information (field 9F5D) byte 3
	// See EMV Contactless Book C-2 v2.11, Annex A.1.9
	switch (aci[2]) {
		case MASTERCARD_ACI_SDS_UNDEFINED:
			emv_str_list_add(&itr, "Standalone Data Storage (SDS) Scheme: Undefined SDS configuration");
			break;

		case MASTERCARD_ACI_SDS_10_32:
			emv_str_list_add(&itr, "tandalone Data Storage (SDS) Scheme: All 10 tags 32 bytes");
			break;

		case MASTERCARD_ACI_SDS_10_48:
			emv_str_list_add(&itr, "Standalone Data Storage (SDS) Scheme: All 10 tags 48 bytes");
			break;

		case MASTERCARD_ACI_SDS_10_64:
			emv_str_list_add(&itr, "Standalone Data Storage (SDS) Scheme: All 10 tags 64 bytes");
			break;

		case MASTERCARD_ACI_SDS_10_96:
			emv_str_list_add(&itr, "Standalone Data Storage (SDS) Scheme: All 10 tags 96 bytes");
			break;

		case MASTERCARD_ACI_SDS_10_128:
			emv_str_list_add(&itr, "Standalone Data Storage (SDS) Scheme: All 10 tags 128 bytes");
			break;

		case MASTERCARD_ACI_SDS_10_160:
			emv_str_list_add(&itr, "Standalone Data Storage (SDS) Scheme: All 10 tags 160 bytes");
			break;

		case MASTERCARD_ACI_SDS_10_192:
			emv_str_list_add(&itr, "Standalone Data Storage (SDS) Scheme: All 10 tags 192 bytes");
			break;

		case MASTERCARD_ACI_SDS_32:
			emv_str_list_add(&itr, "Standalone Data Storage (SDS) Scheme: All All SDS tags 32 bytes except '9F78' which is 64 bytes");
			break;

		default:
			emv_str_list_add(&itr, "Standalone Data Storage (SDS) Scheme: Unknown SDS configuration");
			break;
	}

	return 0;
}

int emv_ttq_get_string_list(
	const uint8_t* ttq,
	size_t ttq_len,
	char* str,
	size_t str_len
)
{
	struct str_itr_t itr;

	if (!ttq || !ttq_len) {
		return -1;
	}

	if (!str || !str_len) {
		// Caller didn't want the value string
		return 0;
	}

	if (ttq_len != 4) {
		// Terminal Transaction Qualifiers (field 9F66) must be 4 bytes
		return 1;
	}

	emv_str_list_init(&itr, str, str_len);

	// Terminal Transaction Qualifiers (field 9F66) byte 1
	// See EMV Contactless Book A v2.11, 5.7, Table 5-4
	if (ttq[0] & EMV_TTQ_MAGSTRIPE_MODE_SUPPORTED) {
		emv_str_list_add(&itr, "Mag-stripe mode supported");
	} else {
		emv_str_list_add(&itr, "Mag-stripe mode not supported");
	}
	if (ttq[0] & EMV_TTQ_BYTE1_RFU) {
		emv_str_list_add(&itr, "RFU");
	}
	if (ttq[0] & EMV_TTQ_EMV_MODE_SUPPORTED) {
		emv_str_list_add(&itr, "EMV mode supported");
	} else {
		emv_str_list_add(&itr, "EMV mode not supported");
	}
	if (ttq[0] & EMV_TTQ_EMV_CONTACT_SUPPORTED) {
		emv_str_list_add(&itr, "EMV contact chip supported");
	} else {
		emv_str_list_add(&itr, "EMV contact chip not supported");
	}
	if (ttq[0] & EMV_TTQ_OFFLINE_ONLY_READER) {
		emv_str_list_add(&itr, "Offline-only reader");
	} else {
		emv_str_list_add(&itr, "Online capable reader");
	}
	if (ttq[0] & EMV_TTQ_ONLINE_PIN_SUPPORTED) {
		emv_str_list_add(&itr, "Online PIN supported");
	} else {
		emv_str_list_add(&itr, "Online PIN not supported");
	}
	if (ttq[0] & EMV_TTQ_SIGNATURE_SUPPORTED) {
		emv_str_list_add(&itr, "Signature supported");
	} else {
		emv_str_list_add(&itr, "Signature not supported");
	}
	if (ttq[0] & EMV_TTQ_ODA_FOR_ONLINE_AUTH_SUPPORTED) {
		emv_str_list_add(&itr, "Offline Data Authentication for Online Authorizations supported");
	} else {
		emv_str_list_add(&itr, "Offline Data Authentication for Online Authorizations not supported");
	}

	// Terminal Transaction Qualifiers (field 9F66) byte 2
	// See EMV Contactless Book A v2.11, 5.7, Table 5-4
	// See EMV Contactless Book C-6 v2.11, Annex D.37, Table 4-25
	if (ttq[1] & EMV_TTQ_ONLINE_CRYPTOGRAM_REQUIRED) {
		emv_str_list_add(&itr, "Online cryptogram required");
	} else {
		emv_str_list_add(&itr, "Online cryptogram not required");
	}
	if (ttq[1] & EMV_TTQ_CVM_REQUIRED) {
		emv_str_list_add(&itr, "CVM required");
	} else {
		emv_str_list_add(&itr, "CVM not required");
	}
	if (ttq[1] & EMV_TTQ_OFFLINE_PIN_SUPPORTED) {
		emv_str_list_add(&itr, "(Contact Chip) Offline PIN supported");
	} else {
		emv_str_list_add(&itr, "(Contact Chip) Offline PIN not supported");
	}
	if (ttq[1] & EMV_TTQ_FAST_MODE_SUPPORTED) {
		// NOTE: Only EMV Contactless Book C-6 v2.11, Annex D.37, Table 4-25
		// defines this bit and it avoids confusion for other kernels if no
		// string is provided when this bit is unset
		emv_str_list_add(&itr, "Fast Mode supported");
	}
	if (ttq[1] & EMV_TTQ_TRANSIT_TERMINAL) {
		// NOTE: Only EMV Contactless Book C-6 v2.11, Annex D.37, Table 4-25
		// defines this bit and it avoids confusion for other kernels if no
		// string is provided when this bit is unset
		emv_str_list_add(&itr, "Transit terminal");
	}
	if (ttq[1] & EMV_TTQ_BYTE2_RFU) {
		emv_str_list_add(&itr, "RFU");
	}

	// Terminal Transaction Qualifiers (field 9F66) byte 3
	// See EMV Contactless Book A v2.11, 5.7, Table 5-4
	// See EMV Contactless Book C-6 v2.11, Annex D.37, Table 4-25
	// See EMV Contactless Book C-6 v2.6, Annex D.11, Table 4-16 (NOTE: for byte 3 bit 4)
	if (ttq[2] & EMV_TTQ_ISSUER_UPDATE_PROCESSING_SUPPORTED) {
		emv_str_list_add(&itr, "Issuer Update Processing supported");
	} else {
		emv_str_list_add(&itr, "Issuer Update Processing not supported");
	}
	if (ttq[2] & EMV_TTQ_CDCVM_SUPPORTED) {
		emv_str_list_add(&itr, "Consumer Device CVM supported");
	} else {
		emv_str_list_add(&itr, "Consumer Device CVM not supported");
	}
	if (ttq[2] & EMV_TTQ_CDCVM_FOR_TRANSIT_MCC_SUPPORTED) {
		// NOTE: Only EMV Contactless Book C-6 v2.11, Annex D.37, Table 4-25
		// defines this bit and it avoids confusion for other kernels if no
		// string is provided when this bit is unset
		emv_str_list_add(&itr, "Consumer Device CVM for transit MCC supported");
	}
	if (ttq[2] & EMV_TTQ_CDCVM_REQUIRED) {
		// NOTE: Only EMV Contactless Book C-6 v2.6, Annex D.11, Table 4-16
		// defines this bit and it avoids confusion for other kernels if no
		// string is provided when this bit is unset
		emv_str_list_add(&itr, "Consumer Device CVM required");
	}
	if (ttq[2] & EMV_TTQ_BYTE3_RFU) {
		emv_str_list_add(&itr, "RFU");
	}

	// Terminal Transaction Qualifiers (field 9F66) byte 4
	// See EMV Contactless Book A v2.11, 5.7, Table 5-4
	// See EMV Contactless Book C-7 v2.11, 3.2.2, Table 3-1
	if (ttq[3] & EMV_TTQ_FDDA_V1_SUPPORTED) {
		// NOTE: EMV Contactless Book C-7 v2.11, 3.2.2, Table 3-1 does not
		// specify a string when this bit is not set and it avoids confusion
		// for other kernels if no string is provided when this bit is unset
		emv_str_list_add(&itr, "fDDA v1.0 Supported");
	}
	if (ttq[3] & EMV_TTQ_BYTE4_RFU) {
		emv_str_list_add(&itr, "RFU");
	}

	return 0;
}

int emv_ctq_get_string_list(
	const uint8_t* ctq,
	size_t ctq_len,
	char* str,
	size_t str_len
)
{
	struct str_itr_t itr;

	if (!ctq || !ctq_len) {
		return -1;
	}

	if (!str || !str_len) {
		// Caller didn't want the value string
		return 0;
	}

	if (ctq_len != 2) {
		// Card Transaction Qualifiers (field 9F6C) must be 2 bytes
		return 1;
	}

	emv_str_list_init(&itr, str, str_len);

	// Card Transaction Qualifiers (field 9F6C) byte 1
	// See EMV Contactless Book C-3 v2.11, Annex A.2
	// See EMV Contactless Book C-7 v2.11, Annex A
	if (ctq[0] & EMV_CTQ_ONLINE_PIN_REQUIRED) {
		emv_str_list_add(&itr, "Online PIN Required");
	}
	if (ctq[0] & EMV_CTQ_SIGNATURE_REQUIRED) {
		emv_str_list_add(&itr, "Signature Required");
	}
	if (ctq[0] & EMV_CTQ_ONLINE_IF_ODA_FAILED) {
		emv_str_list_add(&itr, "Go Online if Offline Data Authentication Fails and Reader is online capable");
	}
	if (ctq[0] & EMV_CTQ_SWITCH_INTERFACE_IF_ODA_FAILED) {
		emv_str_list_add(&itr, "Switch Interface if Offline Data Authentication fails and Reader supports contact chip");
	}
	if (ctq[0] & EMV_CTQ_ONLINE_IF_APPLICATION_EXPIRED) {
		emv_str_list_add(&itr, "Go Online if Application Expired");
	}
	if (ctq[0] & EMV_CTQ_SWITCH_INTERFACE_IF_CASH) {
		emv_str_list_add(&itr, "Switch Interface for Cash Transactions");
	}
	if (ctq[0] & EMV_CTQ_SWITCH_INTERFACE_IF_CASHBACK) {
		emv_str_list_add(&itr, "Switch Interface for Cashback Transactions");
	}
	if (ctq[0] & EMV_CTQ_ATM_NOT_VALID) {
		// See Visa Contactless Payment Specification (VCPS) Supplemental Requirements, version 2.2, January 2016, Annex D
		emv_str_list_add(&itr, "Not valid for contactless ATM transactions");
	}

	// Card Transaction Qualifiers (field 9F6C) byte 2
	// See EMV Contactless Book C-3 v2.11, Annex A.2
	// See EMV Contactless Book C-7 v2.11, Annex A
	if (ctq[1] & EMV_CTQ_CDCVM_PERFORMED) {
		emv_str_list_add(&itr, "Consumer Device CVM Performed");
	}
	if (ctq[1] & EMV_CTQ_ISSUER_UPDATE_PROCESSING_SUPPORTED) {
		emv_str_list_add(&itr, "Card supports Issuer Update Processing at the POS");
	}
	if (ctq[1] & EMV_CTQ_BYTE2_RFU) {
		emv_str_list_add(&itr, "RFU");
	}

	return 0;
}

int emv_amex_cl_reader_caps_get_string(
	uint8_t cl_reader_caps,
	char* str,
	size_t str_len
)
{
	if (!str || !str_len) {
		// Caller didn't want the value string
		return 0;
	}

	// Amex Contactless Reader Capabilities (field 9F6D)
	// See EMV Contactless Book C-4 v2.11, 4.3.3, Table 4-2
	switch (cl_reader_caps & AMEX_CL_READER_CAPS_MASK) {
		case AMEX_CL_READER_CAPS_DEPRECATED:
			strncpy(str, "Deprecated", str_len - 1);
			str[str_len - 1] = 0;
			return 0;

		case AMEX_CL_READER_CAPS_MAGSTRIPE_CVM_NOT_REQUIRED:
			strncpy(str, "Contactless Mag-stripe CVM Not Required", str_len - 1);
			str[str_len - 1] = 0;
			return 0;

		case AMEX_CL_READER_CAPS_MAGSTRIPE_CVM_REQUIRED:
			strncpy(str, "Contactless Mag-stripe CVM Required", str_len - 1);
			str[str_len - 1] = 0;
			return 0;

		case AMEX_CL_READER_CAPS_EMV_MAGSTRIPE_DEPRECATED:
			strncpy(str, "Deprecated - Contactless EMV and Mag-stripe", str_len - 1);
			str[str_len - 1] = 0;
			return 0;

		case AMEX_CL_READER_CAPS_EMV_MAGSTRIPE_NOT_REQUIRED:
			strncpy(str, "Contactless EMV and Mag-stripe CVM Not Required", str_len - 1);
			str[str_len - 1] = 0;
			return 0;

		case AMEX_CL_READER_CAPS_EMV_MAGSTRIPE_REQUIRED:
			strncpy(str, "Contactless EMV and Mag-stripe CVM Required", str_len - 1);
			str[str_len - 1] = 0;
			return 0;

		default:
			strncpy(str, "Not Available for Use", str_len - 1);
			str[str_len - 1] = 0;
			return 0;
	}
}

static const struct {
	char device_type[3];
	const char* str;
} emv_mastercard_device_type_map[] = {
	// See M/Chip Requirements for Contact and Contactless, 28 September 2017, Chapter 5, Third Party Data, Device Type
	// The 2017 version of this document contains Device Types "00" to "19".
	// Newer versions of this document indicate that the Device Type list can
	// be found in the Mastercard Customer Interface Specification manual but
	// that document does not appear to be publically available.
	// Device Types "20" to "33" were obtained from unverified internet sources
	{ "00", "Card" },
	{ "01", "Mobile Phone or Smartphone with Mobile Network Operator (MNO) controlled removable secure element (SIM or UICC) personalized for use with a mobile phone or smartphone" },
	{ "02", "Key Fob" },
	{ "03", "Watch using a contactless chip or a fixed (non-removable) secure element not controlled by the MNO" },
	{ "04", "Mobile Tag" },
	{ "05", "Wristband" },
	{ "06", "Mobile Phone Case or Sleeve" },
	{ "07", "Mobile phone or smartphone with a fixed (non-removable) secure element controlled by the MNO, for example, code division multiple access (CDMA)" },
	{ "08", "Removable secure element not controlled by the MNO, for example, memory card personalized for used with a mobile phone or smartphone" },
	{ "09", "Mobile Phone or smartphone with a fixed (non-removable) secure element not controlled by the MNO" },
	{ "10", "MNO controlled removable secure element (SIM or UICC) personalized for use with a tablet or e-book" },
	{ "11", "Tablet or e-book with a fixed (non-removable) secure element controlled by the MNO" },
	{ "12", "Removable secure element not controlled by the MNO, for example, memory card personalized for use with a tablet or e-book" },
	{ "13", "Tablet or e-book with fixed (non-removable) secure element not controlled by the MNO" },
	{ "14", "Mobile phone or smartphone with a payment application running in a host processor" },
	{ "15", "Tablet or e-book with a payment application running in a host processor" },
	{ "16", "Mobile phone or smartphone with a payment application running in the Trusted Execution Environment (TEE) of a host processor" },
	{ "17", "Tablet or e-book with a payment application running in the TEE of a host processor" },
	{ "18", "Watch with a payment application running in the TEE of a host processor" },
	{ "19", "Watch with a payment application running in a host processor" },
	{ "20", "Card" },
	{ "21", "Phone (Mobile phone)" },
	{ "22", "Tablet/e-reader (Tablet computer or e-reader)" },
	{ "23", "Watch/Wristband (Watch or wristband, including a fitness band, smart strap, disposable band, watch add-on, and security/ID band)" },
	{ "24", "Sticker" },
	{ "25", "PC (PC or laptop)" },
	{ "26", "Device Peripheral (Mobile phone case or sleeve)" },
	{ "27", "Tag (Key fob or mobile tag)" },
	{ "28", "Jewelry (Ring, bracelet, necklace, and cuff links)" },
	{ "29", "Fashion Accessory (Handbag, bag charm, and glasses)" },
	{ "30", "Garment (Dress)" },
	{ "31", "Domestic Appliance (Refrigerator, washing machine)" },
	{ "32", "Vehicle (Vehicle, including vehicle attached devices)" },
	{ "33", "Media/Gaming Device (Media or gaming device, including a set top box, media player, and television)" },
};

static const char* emv_mastercard_device_type_get_string(const char* device_type)
{
	for (size_t i = 0; i < sizeof(emv_mastercard_device_type_map) / sizeof(emv_mastercard_device_type_map[0]); ++i) {
		if (strncmp(emv_mastercard_device_type_map[i].device_type, device_type, 2) == 0) {
			return emv_mastercard_device_type_map[i].str;
		}
	}

	return NULL;
}

int emv_mastercard_third_party_data_get_string_list(
	const uint8_t* tpd,
	size_t tpd_len,
	char* str,
	size_t str_len
)
{
	int r;
	const uint8_t* tpd_ptr;
	struct str_itr_t itr;
	char country_str[128];
	uint16_t unique_id;
	bool is_product_extension = false;
	size_t tpd_len_min;
	size_t remaining_len;

	if (!tpd || !tpd_len) {
		return -1;
	}

	if (!str || !str_len) {
		// Caller didn't want the value string
		return 0;
	}

	if (tpd_len < 5 || tpd_len > 32) {
		// Mastercard Third Party Data (field 9F6E) must be 5 to 32 bytes
		return 1;
	}

	emv_str_list_init(&itr, str, str_len);

	// Mastercard Third Party Data (field 9F6E)
	// See EMV Contactless Book C-2 v2.11, Annex A.1.165
	// See M/Chip Requirements for Contact and Contactless, 28 November 2023, Chapter 5, Third Party Data, Table 14
	tpd_ptr = tpd;

	// First two byte are the ISO 3166-1 numeric country code
	memset(country_str, 0, sizeof(country_str));
	r = emv_country_numeric_code_get_string(tpd_ptr, 2, country_str, sizeof(country_str));
	if (r == 0 && country_str[0]) {
		emv_str_list_add(&itr, "Country: %s", country_str);
	} else {
		emv_str_list_add(&itr, "Country: Unknown");
	}
	tpd_ptr += 2;

	// Next two bytes are the Mastercard Unique Identifier
	unique_id = (tpd_ptr[0] << 8) + tpd_ptr[1];
	if (unique_id == 0x0000) {
		// 0000 if Proprietary Data not used
		emv_str_list_add(&itr, "Unique Identifier: Proprietary Data not used");
	} else if (unique_id == 0x0003 || unique_id == 0x8003) {
		// The value 0003 or 8003 indicate that a Mastercard defined
		// Product Extension is present in the Proprietary Data
		is_product_extension = true;
		emv_str_list_add(&itr, "Unique Identifier: Mastercard Product Extension");
	} else {
		emv_str_list_add(&itr, "Unique Identifier: Unknown");
	}
	tpd_ptr += 2;

	// Device Type is present when the most significant bit of the
	// Unique Identifier is unset. The Device Type has format 'an'.
	if ((unique_id & 0x8000) == 0) {
		char device_type[3];
		const char* device_type_str;

		memcpy(device_type, tpd_ptr, 2);
		device_type[2] = 0; // NULL terminate

		// Lookup Device Type string
		device_type_str = emv_mastercard_device_type_get_string(device_type);
		if (device_type_str) {
			emv_str_list_add(&itr, "Device Type: %s - %s", device_type, device_type_str);
		} else {
			emv_str_list_add(&itr, "Device Type: %s", device_type);
		}

		// If Device Type is present, minimum field length is 7
		tpd_len_min = 7;

		tpd_ptr += 2;
	} else {
		// If Device Type is absent, minimum field length is 5
		tpd_len_min = 5;
	}

	if (tpd_len < tpd_len_min) {
		// Invalid Mastercard Third Party Data (field 9F6E) length
		return 1;
	}
	remaining_len = tpd_len - (tpd_ptr - tpd);

	// Verify Proprietary Data length
	if (unique_id == 0x0000 &&
		(tpd_ptr[0] != 0x00 || remaining_len != 1)
	) {
		// If Unique Identifier indicates that Proprietary Data is not used,
		// then the latter should be a single 0x00 byte
		emv_str_list_add(&itr, "Invalid Proprietary Data");
		return 1;
	} else if (is_product_extension && remaining_len < 2) {
		// If Unique Identifier indicates a Mastercard Product Extension,
		// then the Proprietary Data should have at least 2 bytes for the
		// Product Identifier
		emv_str_list_add(&itr, "Invalid Proprietary Data");
		return 1;
	}

	// Decode Mastercard Product Extension
	// See M/Chip Requirements for Contact and Contactless, 28 November 2023, Chapter 5, Third Party Data, Table 15
	if (is_product_extension) {
		// Extract Product Identifier
		uint16_t product_identifier = (tpd_ptr[0] << 8) + tpd_ptr[1];
		if (product_identifier == 0x0001) {
			// Product Extension for Fleet Cards
			// See M/Chip Requirements for Contact and Contactless, 28 November 2023, Chapter 5, Third Party Data, Table 16
			emv_str_list_add(&itr, "Product Identifier: Fleet Card");

			// Product Extension for Fleet Cards has length 8
			if (remaining_len != 8) {
				emv_str_list_add(&itr, "Invalid Proprietary Data length");
				return 1;
			}

			// Product Restriction Code
			if (tpd_ptr[2] == 0x02) {
				emv_str_list_add(&itr, "Product Restriction Code: Good for fuel only");
			} else if (tpd_ptr[2] == 0x01) {
				emv_str_list_add(&itr, "Product Restriction Code: Good for fuel and other products");
			} else if (tpd_ptr[2]) {
				emv_str_list_add(&itr, "Product Restriction Code: RFU");
			}

			// Product Type Code
			if (tpd_ptr[3] & 0x08) {
				emv_str_list_add(&itr, "Product Type Code: Prompt for Odometer");
			}
			if (tpd_ptr[3] & 0x04) {
				emv_str_list_add(&itr, "Product Type Code: Prompt for Driver Number");
			}
			if (tpd_ptr[3] & 0x02) {
				emv_str_list_add(&itr, "Product Type Code: Prompt for Vehicle Number");
			}
			if (tpd_ptr[3] & 0x01) {
				emv_str_list_add(&itr, "Product Type Code: Prompt for ID Number");
			}
			if (tpd_ptr[3] & 0xF0) {
				emv_str_list_add(&itr, "Product Type Code: RFU");
			}

			// Card Type
			if (tpd_ptr[4] == 0x80) {
				emv_str_list_add(&itr, "Card Type: Driver card");
			} else if (tpd_ptr[4] == 0x40) {
				emv_str_list_add(&itr, "Card Type: Vehicle card");
			} else if (tpd_ptr[4]) {
				emv_str_list_add(&itr, "Card Type: RFU");
			}

			return 0;
		}

		if (product_identifier == 0x0002) {
			// Product Extension for Transit
			// See M/Chip Requirements for Contact and Contactless, 28 November 2023, Chapter 5, Third Party Data, Table 17
			emv_str_list_add(&itr, "Product Identifier: Transit");

			// Product Extension for Transit has length 5
			if (remaining_len != 5) {
				emv_str_list_add(&itr, "Invalid Proprietary Data length");
				return 1;
			}

			// Transit Byte 3
			if (tpd_ptr[2] & 0x80) {
				emv_str_list_add(&itr, "Transit: Deferred Authorization Not Supported");
			}
			if (tpd_ptr[2] & 0x7F) {
				emv_str_list_add(&itr, "Transit: RFU");
			}

			// Concession Code
			switch (tpd_ptr[3]) {
				case 1: emv_str_list_add(&itr, "Concession Code: 01 - Senior Citizen, potentially eligible for senior citizen discounts"); break;
				case 2: emv_str_list_add(&itr, "Concession Code: 02 - Student, potentially eligible for student-based discounts"); break;
				case 3: emv_str_list_add(&itr, "Concession Code: 03 - Active military and veterans, potentially eligible for service member discounts"); break;
				case 4: emv_str_list_add(&itr, "Concession Code: 04 - Low Income household, potentially eligible for means-based discounts"); break;
				case 5: emv_str_list_add(&itr, "Concession Code: 05 - Disability, eligible for paratransit and other disability discounts"); break;
				case 6: emv_str_list_add(&itr, "Concession Code: 06 - Minor Child, potentially enables free travel for under 16 and young kids"); break;
				case 7: emv_str_list_add(&itr, "Concession Code: 07 - Transit Staff, potentially enables free travel for transit staff"); break;
				case 8: emv_str_list_add(&itr, "Concession Code: 08 - City/Government/Preferred Employees, potentially enables discounted travel for federal and preferred employees"); break;
				default: emv_str_list_add(&itr, "Concession Code: RFU"); break;
			}

			return 0;
		}

		emv_str_list_add(&itr, "Product Identifier: Unknown");
		return 0;

	} else if (tpd_ptr[0] == 0x00) {
		emv_str_list_add(&itr, "Proprietary Data: Not used");
	}

	return 0;
}

int emv_visa_form_factor_indicator_get_string_list(
	const uint8_t* ffi,
	size_t ffi_len,
	char* str,
	size_t str_len
)
{
	struct str_itr_t itr;

	if (!ffi || !ffi_len) {
		return -1;
	}

	if (!str || !str_len) {
		// Caller didn't want the value string
		return 0;
	}

	if (ffi_len != 4) {
		// Visa Form Factor Indicator (field 9F6E) must be 4 bytes
		return 1;
	}

	emv_str_list_init(&itr, str, str_len);

	// Visa Form Factor Indicator (field 9F6E) byte 1
	// See Visa Contactless Payment Specification (VCPS) Supplemental Requirements, version 2.2, January 2016, Annex D
	if ((ffi[0] & VISA_FFI_VERSION_MASK) != VISA_FFI_VERSION_NUMBER_1) {
		emv_str_list_add(&itr, "Form Factor Indicator (FFI): Version Number %u", ffi[0] >> VISA_FFI_VERSION_SHIFT);

		// This implementation only supports version 1
		return 0;
	}
	switch (ffi[0] & VISA_FFI_FORM_FACTOR_MASK) {
		case VISA_FFI_FORM_FACTOR_CARD: emv_str_list_add(&itr, "Consumer Payment Device Form Factor: Card"); break;
		case VISA_FFI_FORM_FACTOR_MINI_CARD: emv_str_list_add(&itr, "Consumer Payment Device Form Factor: Mini-card"); break;
		case VISA_FFI_FORM_FACTOR_NON_CARD: emv_str_list_add(&itr, "Consumer Payment Device Form Factor: Non-card Form Factor"); break;
		case VISA_FFI_FORM_FACTOR_CONSUMER_MOBILE_PHONE: emv_str_list_add(&itr, "Consumer Payment Device Form Factor: Consumer mobile phone"); break;
		case VISA_FFI_FORM_FACTOR_WRIST_WORN_DEVICE: emv_str_list_add(&itr, "Consumer Payment Device Form Factor: Wrist-worn device"); break;
		default: emv_str_list_add(&itr, "Consumer Payment Device Form Factor: Unknown"); break;
	}

	// Visa Form Factor Indicator (field 9F6E) byte 2
	// See Visa Contactless Payment Specification (VCPS) Supplemental Requirements, version 2.2, January 2016, Annex D
	if (ffi[1] & VISA_FFI_FEATURE_PASSCODE) {
		emv_str_list_add(&itr, "Consumer Payment Device Features: Passcode Capable");
	}
	if (ffi[1] & VISA_FFI_FEATURE_SIGNATURE) {
		emv_str_list_add(&itr, "Consumer Payment Device Features: Signature Panel");
	}
	if (ffi[1] & VISA_FFI_FEATURE_HOLOGRAM) {
		emv_str_list_add(&itr, "Consumer Payment Device Features: Hologram");
	}
	if (ffi[1] & VISA_FFI_FEATURE_CVV2) {
		emv_str_list_add(&itr, "Consumer Payment Device Features: CVV2");
	}
	if (ffi[1] & VISA_FFI_FEATURE_TWO_WAY_MESSAGING) {
		emv_str_list_add(&itr, "Consumer Payment Device Features: Two-way Messaging");
	}
	if (ffi[1] & VISA_FFI_FEATURE_CLOUD_CREDENTIALS) {
		emv_str_list_add(&itr, "Consumer Payment Device Features: Cloud Based Payment Credentials");
	}
	if (ffi[1] & VISA_FFI_FEATURE_BIOMETRIC) {
		emv_str_list_add(&itr, "Consumer Payment Device Features: Biometric Cardholder Verification Capable");
	}
	if (ffi[1] & VISA_FFI_FEATURE_RFU) {
		emv_str_list_add(&itr, "Consumer Payment Device Features: RFU");
	}

	// Visa Form Factor Indicator (field 9F6E) byte 3
	// See Visa Contactless Payment Specification (VCPS) Supplemental Requirements, version 2.2, January 2016, Annex D
	if (ffi[2]) {
		emv_str_list_add(&itr, "Form Factor Indicator (FFI) byte 3: RFU");
	}

	// Visa Form Factor Indicator (field 9F6E) byte 4
	// See Visa Contactless Payment Specification (VCPS) Supplemental Requirements, version 2.2, January 2016, Annex D
	switch (ffi[3] & VISA_FFI_PAYMENT_TXN_TECHNOLOGY_MASK) {
		case VISA_FFI_PAYMENT_TXN_TECHNOLOGY_CONTACTLESS: emv_str_list_add(&itr, "Payment Transaction Technology: Proximity Contactless interface using ISO 14443 (including NFC)"); break;
		case VISA_FFI_PAYMENT_TXN_TECHNOLOGY_NOT_VCPS: emv_str_list_add(&itr, "Payment Transaction Technology: Not used in VCPS"); break;
		default: emv_str_list_add(&itr, "Payment Transaction Technology: Unknown"); break;
	}
	if (ffi[3] & VISA_FFI_PAYMENT_TXN_TECHNOLOGY_RFU) {
		emv_str_list_add(&itr, "Payment Transaction Technology: RFU");
	}

	return 0;
}

int emv_amex_enh_cl_reader_caps_get_string_list(
	const uint8_t* enh_cl_reader_caps,
	size_t enh_cl_reader_caps_len,
	char* str,
	size_t str_len
)
{
	struct str_itr_t itr;

	if (!enh_cl_reader_caps || !enh_cl_reader_caps_len) {
		return -1;
	}

	if (!str || !str_len) {
		// Caller didn't want the value string
		return 0;
	}

	if (enh_cl_reader_caps_len != 4) {
		// Amex Enhanced Contactless Reader Capabilities (field 9F6E) must be 4 bytes
		return 1;
	}

	emv_str_list_init(&itr, str, str_len);

	// Amex Enhanced Contactless Reader Capabilities (field 9F6E) byte 1
	// See EMV Contactless Book C-4 v2.11, 4.3.4, Table 4-4
	if (enh_cl_reader_caps[0] & AMEX_ENH_CL_READER_CAPS_CONTACT_SUPPORTED) {
		emv_str_list_add(&itr, "Contact mode supported");
	}
	if (enh_cl_reader_caps[0] & AMEX_ENH_CL_READER_CAPS_MAGSTRIPE_MODE_SUPPORTED) {
		emv_str_list_add(&itr, "Contactless Mag-Stripe Mode supported");
	}
	if (enh_cl_reader_caps[0] & AMEX_ENH_CL_READER_CAPS_FULL_ONLINE_MODE_SUPPORTED) {
		emv_str_list_add(&itr, "Contactless EMV full online mode supported (legacy feature and no longer supported)");
	}
	if (enh_cl_reader_caps[0] & AMEX_ENH_CL_READER_CAPS_PARTIAL_ONLINE_MODE_SUPPORTED) {
		emv_str_list_add(&itr, "Contactless EMV partial online mode supported");
	}
	if (enh_cl_reader_caps[0] & AMEX_ENH_CL_READER_CAPS_MOBILE_SUPPORTED) {
		emv_str_list_add(&itr, "Contactless Mobile Supported");
	}
	if (enh_cl_reader_caps[0] & AMEX_ENH_CL_READER_CAPS_TRY_ANOTHER_INTERFACE) {
		emv_str_list_add(&itr, "Try Another Interface after a decline");
	}
	if (enh_cl_reader_caps[0] & AMEX_ENH_CL_READER_CAPS_BYTE1_RFU) {
		emv_str_list_add(&itr, "RFU");
	}

	// Amex Enhanced Contactless Reader Capabilities (field 9F6E) byte 2
	// See EMV Contactless Book C-4 v2.11, 4.3.4, Table 4-4
	if (enh_cl_reader_caps[1] & AMEX_ENH_CL_READER_CAPS_MOBILE_CVM_SUPPORTED) {
		emv_str_list_add(&itr, "Mobile CVM supported");
	}
	if (enh_cl_reader_caps[1] & AMEX_ENH_CL_READER_CAPS_ONLINE_PIN_SUPPORTED) {
		emv_str_list_add(&itr, "Online PIN supported");
	}
	if (enh_cl_reader_caps[1] & AMEX_ENH_CL_READER_CAPS_SIGNATURE_SUPPORTED) {
		emv_str_list_add(&itr, "Signature supported");
	}
	if (enh_cl_reader_caps[1] & AMEX_ENH_CL_READER_CAPS_OFFLINE_PIN_SUPPORTED) {
		emv_str_list_add(&itr, "Plaintext Offline PIN supported");
	}
	if (enh_cl_reader_caps[1] & AMEX_ENH_CL_READER_CAPS_BYTE2_RFU) {
		emv_str_list_add(&itr, "RFU");
	}

	// Amex Enhanced Contactless Reader Capabilities (field 9F6E) byte 3
	// See EMV Contactless Book C-4 v2.11, 4.3.4, Table 4-4
	if (enh_cl_reader_caps[2] & AMEX_ENH_CL_READER_CAPS_OFFLINE_ONLY_READER) {
		emv_str_list_add(&itr, "Reader is offline only");
	}
	if (enh_cl_reader_caps[2] & AMEX_ENH_CL_READER_CAPS_CVM_REQUIRED) {
		emv_str_list_add(&itr, "CVM Required");
	}
	if (enh_cl_reader_caps[2] & AMEX_ENH_CL_READER_CAPS_BYTE3_RFU) {
		emv_str_list_add(&itr, "RFU");
	}

	// Amex Enhanced Contactless Reader Capabilities (field 9F6E) byte 4
	// See EMV Contactless Book C-4 v2.11, 4.3.4, Table 4-4
	if (enh_cl_reader_caps[3] & AMEX_ENH_CL_READER_CAPS_EXEMPT_FROM_NO_CVM) {
		emv_str_list_add(&itr, "Terminal exempt from No CVM checks");
	}
	if (enh_cl_reader_caps[3] & AMEX_ENH_CL_READER_CAPS_DELAYED_AUTHORISATION) {
		emv_str_list_add(&itr, "Delayed Authorisation Terminal");
	}
	if (enh_cl_reader_caps[3] & AMEX_ENH_CL_READER_CAPS_TRANSIT) {
		emv_str_list_add(&itr, "Transit Terminal");
	}
	if (enh_cl_reader_caps[3] & AMEX_ENH_CL_READER_CAPS_BYTE4_RFU) {
		emv_str_list_add(&itr, "RFU");
	}
	switch (enh_cl_reader_caps[3] & AMEX_ENH_CL_READER_CAPS_KERNEL_VERSION_MASK) {
		case AMEX_ENH_CL_READER_CAPS_KERNEL_VERSION_22_23: emv_str_list_add(&itr, "C-4 kernel version 2.2 - 2.3"); break;
		case AMEX_ENH_CL_READER_CAPS_KERNEL_VERSION_24_26: emv_str_list_add(&itr, "C-4 kernel version 2.4 - 2.6"); break;
		case AMEX_ENH_CL_READER_CAPS_KERNEL_VERSION_27: emv_str_list_add(&itr, "C-4 kernel version 2.7 or later"); break;
		default: emv_str_list_add(&itr, "C-4 kernel version unknown"); break;
	}

	return 0;
}

static const struct {
	char arc[3];
	const char* desc;
} emv_auth_response_code_map[] = {
	// See ISO 8583:2021, J.2.2.2, table J.3
	{ "00", "Approved or completed successfully" },
	{ "01", "Refer to card issuer" },
	{ "02", "Refer to card issuer's special conditions" },
	{ "03", "Invalid merchant" },
	{ "04", "Pick-up" },
	{ "05", "Do not honour" },
	{ "06", "Error" },
	{ "07", "Pick-up card, special condition" },
	{ "08", "Honour with identification" },
	{ "09", "Request in progress" },
	{ "0A", "No reason to decline" },
	{ "0B", "Approved but fees disputed" },
	{ "0C", "Approved, unable to process online" },
	{ "0D", "Approved, transaction processed offline" },
	{ "0E", "Approved, transaction processed offline after referral" },
	{ "10", "Approved for partial amount" },
	{ "11", "Approved (VIP)" },
	{ "12", "Invalid transaction" },
	{ "13", "Invalid amount" },
	{ "14", "Invalid card/cardholder number" },
	{ "15", "No such issuer (invalid IIN)" },
	{ "16", "Approved, update track 3" },
	{ "17", "Customer cancellation" },
	{ "18", "Customer dispute" },
	{ "19", "Re-enter transaction" },
	{ "1A", "Additional consumer authentication required" },
	{ "1B", "Cashback not allowed" },
	{ "1C", "Cashback amount exceeded" },
	{ "1D", "Surcharge amount not permitted for card product" },
	{ "1E", "Surcharge not permitted by selected network" },
	{ "1F", "Exceeds pre-authorized amount" },
	{ "1G", "Currency unacceptable to card issuer" },
	{ "1H", "Authorization lifecycle unacceptable" },
	{ "1I", "Authorization lifecycle has expired" },
	{ "1J", "Message sequence number error" },
	{ "1K", "Payment date invalid" },
	{ "1L", "Stop payment order - Specific pre-authorized payment" },
	{ "1M", "Stop payment order - All pre-authorized payments for merchant" },
	{ "1N", "Stop payment order - Account" },
	{ "1O", "Recurring data error" },
	{ "1P", "Scheduled transactions exist" },
	{ "1W", "Cheque already posted" },
	{ "1X", "Declined, unable to process offline" },
	{ "1Y", "Declined, transaction processed offline" },
	{ "1Z", "Declined, transaction processed offline after referral" },
	{ "20", "Invalid response" },
	{ "21", "No action taken" },
	{ "22", "Suspected malfunction" },
	{ "23", "Unacceptable transaction fee" },
	{ "24", "File update not supported by receiver" },
	{ "25", "Unable to locate record on file" },
	{ "26", "Duplicate file update record, old record replaced" },
	{ "27", "File update field edit error" },
	{ "28", "File update file locked out" },
	{ "29", "File update not successful" },
	{ "2A", "Duplicate, new record rejected" },
	{ "2B", "Unknown file" },
	{ "2C", "Invalid security code" },
	{ "2D", "Database error" },
	{ "2E", "Update not allowed" },
	{ "2F", "Not authorized and fees disputed" },
	{ "30", "Format error" },
	{ "31", "Acquirer bank not supported" },
	{ "32", "Completed partially" },
	{ "33", "Expired card" },
	{ "34", "Suspected fraud" },
	{ "35", "Card acceptor contact acquirer" },
	{ "36", "Restricted card" },
	{ "37", "Card acceptor call acquirer security" },
	{ "38", "Allowable PIN tries exceeded" },
	{ "39", "No credit account" },
	{ "3A", "Suspected counterfeit card, pick up card" },
	{ "3B", "Daily withdrawal uses exceeded" },
	{ "3C", "Daily withdrawal amount exceeded" },
	{ "40", "Requested function not supported" },
	{ "41", "Lost card, pick-up" },
	{ "42", "No universal account" },
	{ "43", "Stolen card, pick-up" },
	{ "44", "No investment account" },
	{ "45", "No account of type requested" },
	{ "46", "Closed account, or restricted for closing" },
	{ "47", "From account bad status" },
	{ "48", "To account bad status" },
	{ "49", "Bad debt" },
	{ "4A", "Card not effective" },
	{ "4B", "Closed savings account, or restricted for closing" },
	{ "4C", "Closed credit account or restricted for closing" },
	{ "4D", "Closed credit facility cheque account or restricted for closing" },
	{ "4E", "Closed cheque account or restricted for closing" },
	{ "51", "Not sufficient funds" },
	{ "52", "No chequing account" },
	{ "53", "No savings account" },
	{ "54", "Expired card" },
	{ "55", "Incorrect personal identification number" },
	{ "56", "No card record" },
	{ "57", "Transaction not permitted to cardholder" },
	{ "58", "Transaction not permitted to terminal" },
	{ "59", "Suspected fraud" },
	{ "5A", "Suspected counterfeit card" },
	{ "5B", "Transaction does not fulfill Anti-Money Laundering requirements" },
	{ "5C", "Transaction not supported by the card issuer" },
	{ "60", "Card acceptor contact acquirer" },
	{ "61", "Exceeds withdrawal amount limit" },
	{ "62", "Restricted card" },
	{ "63", "Security violation" },
	{ "64", "Original amount incorrect" },
	{ "65", "Exceeds withdrawal frequency limit" },
	{ "66", "Card acceptor call acquirer's security department" },
	{ "67", "Hard capture (requires that card be picked up at ATM)" },
	{ "68", "Response received too late" },
	{ "6P", "Verification data failed" },
	{ "6Q", "No communication keys available for use" },
	{ "6R", "MAC key sync error" },
	{ "6S", "MAC incorrect" },
	{ "6T", "Security software/hardware error - try again" },
	{ "6U", "Security software/hardware error - do not retry" },
	{ "6V", "Encryption key sync error" },
	{ "6W", "Key verification failed. Key check value does not match" },
	{ "6X", "Key sync error" },
	{ "6Y", "Missing required data to verify/process PIN" },
	{ "6Z", "Invalid PIN block" },
	{ "70", "PIN data required" },
	{ "71", "New PIN invalid" },
	{ "72", "PIN change required" },
	{ "73", "PIN is not allowed for transaction" },
	{ "74", "PIN length error" },
	{ "75", "Allowable number of PIN tries exceeded" },
	{ "8A", "Reconciled, in balance" },
	{ "8B", "Amount not reconciled, totals provided" },
	{ "8C", "Totals not available" },
	{ "8D", "Not reconciled, totals provided" },
	{ "8E", "Ineligible to receive financial position information" },
	{ "8F", "Reconciliation cutover or checkpoint error" },
	{ "8G", "Advice acknowledged, no financial liability accepted" },
	{ "8H", "Advice acknowledged, financial liability accepted" },
	{ "8I", "Message number out of sequence" },
	{ "8W", "Perform Stand-In Processing (STIP)" },
	{ "8X", "Currently unable to perform request; try later" },
	{ "8Y", "Card issuer signed off" },
	{ "8Z", "Card issuer timed out" },
	{ "90", "Cutoff is in process (switch ending a day's business and starting the next. Transaction can be sent again in a few minutes)" },
	{ "91", "Issuer or switch is unavailable or inoperative" },
	{ "92", "Financial institution or intermediate network facility cannot be found for routing" },
	{ "93", "Transaction cannot be completed. Violation of law" },
	{ "94", "Duplicate transmission" },
	{ "95", "Reconcile error" },
	{ "96", "System malfunction" },
	{ "9A", "Violation of business arrangement" },
	{ "9B", "No matching original transaction" },
	{ "9C", "Original transaction was declined" },
	{ "9D", "Bank not found" },
	{ "9E", "Bank not effective" },
	{ "9F", "Information not on file" },
};

static const char* emv_arc_get_desc(const char* arc)
{
	for (size_t i = 0; i < sizeof(emv_auth_response_code_map) / sizeof(emv_auth_response_code_map[0]); ++i) {
		if (strncmp(emv_auth_response_code_map[i].arc, arc, 2) == 0) {
			return emv_auth_response_code_map[i].desc;
		}
	}

	return NULL;
}

int emv_auth_response_code_get_string(
	const void* arc,
	size_t arc_len,
	char* str,
	size_t str_len
)
{
	int r;
	const char* arc_desc;

	if (!arc || !arc_len) {
		return -1;
	}

	if (!str || !str_len) {
		// Caller didn't want the value string
		return 0;
	}
	str[0] = 0;

	if (str_len < 3) {
		// Insufficient length for 2-character Authorisation Response Code
		return -2;
	}

	if (arc_len != 2) {
		// Authorisation Response Code (field 8A) must be 2 bytes
		return 1;
	}

	// Stringify 2-byte Authorisation Response Code
	r = emv_format_an_get_string(arc, 2, str, str_len);
	if (r) {
		// Empty string on error
		str[0] = 0;
		return r;
	}

	if (str_len < 10) {
		// Insufficient length for Authorisation Response Code description
		// Output string contains 2-character Authorisation Response Code
		return 0;
	}

	// Append Authorisation Response Code description
	arc_desc = emv_arc_get_desc(arc);
	if (!arc_desc) {
		// Unknown Authorisation Response Code description
		// Output string contains 2-character Authorisation Response Code
		return 0;
	}
	r = snprintf(str + 2, str_len - 2, " - %s", arc_desc);
	if (r < 0) {
		// Unknown error; preserve 2-character Authorisation Response Code
		str[2] = 0;
		return -1;
	}

	return 0;
}

static int emv_csu_append_string_list(
	const uint8_t* csu,
	size_t csu_len,
	struct str_itr_t* itr
)
{
	if (!csu) {
		return -1;
	}
	if (csu_len != 4) {
		// See EMV 4.4 Book 3, Annex C10
		return -2;
	}

	// Card Status Update (CSU) byte 1
	// See EMV 4.4 Book 3, Annex C10
	if (csu[0] & EMV_CSU_BYTE1_PROPRIETARY_AUTHENTICATION_DATA_INCLUDED) {
		emv_str_list_add(itr, "Card Status Update (CSU): Proprietary Authentication Data Included");
	}
	if (csu[0] & EMV_CSU_BYTE1_PIN_TRY_COUNTER_MASK) {
		emv_str_list_add(itr, "Card Status Update (CSU): PIN Try Counter = %u", csu[0] & EMV_CSU_BYTE1_PIN_TRY_COUNTER_MASK);
	}

	// Card Status Update (CSU) byte 2
	// See EMV 4.4 Book 3, Annex C10
	if (csu[1] & EMV_CSU_BYTE2_ISSUER_APPROVES_ONLINE_TRANSACTION) {
		emv_str_list_add(itr, "Card Status Update (CSU): Issuer Approves Online Transaction");
	}
	if (csu[1] & EMV_CSU_BYTE2_CARD_BLOCK) {
		emv_str_list_add(itr, "Card Status Update (CSU): Card Block");
	}
	if (csu[1] & EMV_CSU_BYTE2_APPLICATION_BLOCK) {
		emv_str_list_add(itr, "Card Status Update (CSU): Application Block");
	}
	if (csu[1] & EMV_CSU_BYTE2_UPDATE_PIN_TRY_COUNTER) {
		emv_str_list_add(itr, "Card Status Update (CSU): Update PIN Try Counter");
	}
	if (csu[1] & EMV_CSU_BYTE2_GO_ONLINE_ON_NEXT_TXN) {
		emv_str_list_add(itr, "Card Status Update (CSU): Set Go Online on Next Transaction");
	}
	if (csu[1] & EMV_CSU_BYTE2_CREATED_BY_PROXY_FOR_ISSUER) {
		emv_str_list_add(itr, "Card Status Update (CSU): CSU Created by Proxy for the Issuer");
	}
	if ((csu[1] & EMV_CSU_BYTE2_UPDATE_COUNTERS_MASK) == EMV_CSU_BYTE2_UPDATE_COUNTERS_DO_NOT_UPDATE) {
		emv_str_list_add(itr, "Card Status Update (CSU): Do Not Update Offline Counters");
	}
	if ((csu[1] & EMV_CSU_BYTE2_UPDATE_COUNTERS_MASK) == EMV_CSU_BYTE2_UPDATE_COUNTERS_UPPER_OFFLINE_LIMIT) {
		emv_str_list_add(itr, "ard Status Update (CSU): Set Offline Counters to Upper Offline Limits");
	}
	if ((csu[1] & EMV_CSU_BYTE2_UPDATE_COUNTERS_MASK) == EMV_CSU_BYTE2_UPDATE_COUNTERS_RESET) {
		emv_str_list_add(itr, "Card Status Update (CSU): Reset Offline Counters to Zero");
	}
	if ((csu[1] & EMV_CSU_BYTE2_UPDATE_COUNTERS_MASK) == EMV_CSU_BYTE2_UPDATE_COUNTERS_ADD_TO_OFFLINE) {
		emv_str_list_add(itr, "Card Status Update (CSU): Add Transaction to Offline Counter");
	}

	// Card Status Update (CSU) byte 4
	// See EMV 4.4 Book 3, Annex C10
	if (csu[3] & EMV_CSU_BYTE4_ISSUER_DISCRETIONARY) {
		emv_str_list_add(itr, "Card Status Update (CSU): Issuer Discretionary 0x%02X", csu[3]);
	}

	// Card Status Update (CSU) RFU bits
	// See EMV 4.4 Book 3, Annex C10
	if (csu[0] & EMV_CSU_BYTE1_RFU ||
		csu[2] & EMV_CSU_BYTE3_RFU
	) {
		emv_str_list_add(itr, "Card Status Update (CSU): RFU");
	}

	return 0;
}

int emv_issuer_auth_data_get_string_list(
	const uint8_t* iad,
	size_t iad_len,
	char* str,
	size_t str_len
)
{
	int r;
	struct str_itr_t itr;
	char arc_str[3];

	if (!iad || !iad_len) {
		return -1;
	}

	if (!str || !str_len) {
		// Caller didn't want the value string
		return 0;
	}

	if (iad_len < 8 || iad_len > 32) {
		// Issuer Authentication Data (field 91) must be 8 to 16 bytes.
		return 1;
	}

	emv_str_list_init(&itr, str, str_len);

	// Issuer Authentication Data (field 91) is determined by the issuer
	// while each payment scheme may have one or more different formats.
	// Therefore some guesing may be required to partially decode it.
	if (iad_len == 10) {
		r = emv_format_an_get_string(iad + 8, 2, arc_str, sizeof(arc_str));
		if (r == 0) {
			// Likely Visa CVN10 or Visa CVN17
			// 8-byte ARPC followed by 2-character ARPC Response Code resembling Authorisation Response Code
			// See Visa Contactless Payment Specification (VCPS) Supplemental Requirements, version 2.2, January 2016, Annex D
			emv_str_list_add(&itr, "Authorisation Response Cryptogram (ARPC): %02X%02X%02X%02X%02X%02X%02X%02X",
				iad[0], iad[1], iad[2], iad[3], iad[4], iad[5], iad[6], iad[7]
			);
			emv_str_list_add(&itr, "Authorisation Response Code: %s", arc_str);

			return 0;

		} else if ((iad[8] & 0xF0) == 0) { // Check for M/Chip RFU bits
			// Likely M/Chip
			// 8-byte ARPC followed by 2-byte ARPC Response code in M/Chip format
			// NOTE: From unverified internet sources
			emv_str_list_add(&itr, "Authorisation Response Cryptogram (ARPC): %02X%02X%02X%02X%02X%02X%02X%02X",
				iad[0], iad[1], iad[2], iad[3], iad[4], iad[5], iad[6], iad[7]
			);
			emv_str_list_add(&itr, "M/Chip ARPC Response Code: %02X%02X", iad[8], iad[9]);

			return 0;
		}
	}
	// Check for Card Status Update (CSU) RFU bits
	if ((iad[4] & EMV_CSU_BYTE1_RFU) == 0 &&
		(iad[6] & EMV_CSU_BYTE3_RFU) == 0
	) {
		// Likely CCD, Visa CVN18 or Visa CVN'22'
		// 4-byte ARPC followed by 4-byte CSU and optional Proprietary Authentication Data
		// See EMV 4.4 Book 2, 8.2.2
		// See EMV 4.4 Book 3, Annex C10
		// See Visa Contactless Payment Specification (VCPS) Supplemental Requirements, version 2.2, January 2016, Annex D
		emv_str_list_add(&itr, "Authorisation Response Cryptogram (ARPC): %02X%02X%02X%02X",
			iad[0], iad[1], iad[2], iad[3]
		);
		emv_csu_append_string_list(iad + 4, 4, &itr);

		if (iad_len > 8) { // If extra data after CSU
			if ((iad[4] & EMV_CSU_BYTE1_PROPRIETARY_AUTHENTICATION_DATA_INCLUDED)) { // CSU indicates Proprietary Authentication Data
				emv_str_list_add(&itr, "Proprietary Authentication Data: %zu bytes", iad_len - 8);
			} else if (iad_len == 10) {
				// Two extra bytes but not Proprietary Authentication Data
				r = emv_format_an_get_string(iad + 8, 2, arc_str, sizeof(arc_str));
				if (r == 0) {
					// Likely Visa CVN18 or Visa CVN'22' "third map issuers"
					// See Visa Contactless Payment Specification (VCPS) Supplemental Requirements, version 2.2, January 2016, Annex D
					emv_str_list_add(&itr, "Authorisation Response Code: %s", arc_str);
				}
			}
		}

		return 0;
	}

	return 0;
}

static int emv_capdu_get_data_get_string(
	const uint8_t* c_apdu,
	size_t c_apdu_len,
	char* str,
	size_t str_len
)
{
	if ((c_apdu[0] & ISO7816_CLA_PROPRIETARY) == 0 ||
		c_apdu[1] != 0xCA
	) {
		// Not GET DATA
		return -3;
	}

	// P1-P2 represents EMV field to retrieve
	// See EMV 4.4 Book 3, 6.5.7.2
	snprintf(str, str_len, "GET DATA field %02X%02X", c_apdu[2], c_apdu[3]);
	return 0;
}

int emv_capdu_get_string(
	const uint8_t* c_apdu,
	size_t c_apdu_len,
	char* str,
	size_t str_len
)
{
	if (!c_apdu || !c_apdu_len) {
		return -1;
	}

	if (!str || !str_len) {
		// Caller didn't want the value string
		return 0;
	}

	str[0] = 0; // NULL terminate

	if (str_len < 4) {
		// C-APDU must be least 4 bytes
		// See EMV Contact Interface Specification v1.0, 9.4.1
		return -2;
	}

	if (c_apdu[0] == 0xFF) {
		// Class byte 'FF' is invalid
		// See EMV Contact Interface Specification v1.0, 9.4.1
		return 1;
	}

	if ((c_apdu[0] & ISO7816_CLA_PROPRIETARY) != 0) {
		// Proprietary class interpreted as EMV
		// Decode according to EMV 4.4 Book 3, 6.5

		// Decode INS byte
		const char* ins_str = NULL;
		switch (c_apdu[1]) {
			// See EMV 4.4 Book 3, 6.5.1.2
			case 0x1E: ins_str = "APPLICATION BLOCK"; break;
			// See EMV 4.4 Book 3, 6.5.2.2
			case 0x18: ins_str = "APPLICATION UNBLOCK"; break;
			// See EMV 4.4 Book 3, 6.5.3.2
			case 0x16: ins_str = "CARD BLOCK"; break;
			// See EMV 4.4 Book 3, 6.5.5.2
			case 0xAE: ins_str = "GENERATE AC"; break;
			// See EMV 4.4 Book 3, 6.5.7.2
			case 0xCA: return emv_capdu_get_data_get_string(c_apdu, c_apdu_len, str, str_len);
			// See EMV 4.4 Book 3, 6.5.8.2
			case 0xA8: ins_str = "GET PROCESSING OPTIONS"; break;
			// See EMV 4.4 Book 3, 6.5.10.2
			case 0x24: ins_str = "PIN CHANGE/UNBLOCK"; break;
		}

		if (!ins_str) {
			// Unknown command
			return 2;
		}

		strncpy(str, ins_str, str_len);
		str[str_len - 1] = 0;

		return 0;

	} else {
		const char* s;

		s = iso7816_capdu_get_string(
			c_apdu,
			c_apdu_len,
			str,
			str_len
		);
		if (!s) {
			// Failed to stringify ISO 7816 C-APDU
			str[0] = 0;
			return 3;
		}

		return 0;
	}
}<|MERGE_RESOLUTION|>--- conflicted
+++ resolved
@@ -1452,7 +1452,6 @@
 			info->format = EMV_FORMAT_VAR;
 			return 0;
 
-<<<<<<< HEAD
 		case EMV_TAG_BF4C_BIOMETRIC_TRY_COUNTERS_TEMPLATE:
 			info->tag_name = "Biometric Try Counters Template";
 			info->tag_desc =
@@ -1468,8 +1467,6 @@
 			info->format = EMV_FORMAT_VAR;
 			return 0;
 
-		default:
-=======
 		default: {
 			// If it is not a known EMV field, attempt to decode it as an
 			// ASN.1 field
@@ -1491,7 +1488,6 @@
 			}
 
 			// Unknown field
->>>>>>> 96c773e2
 			info->format = EMV_FORMAT_B;
 			if (value_str && value_str_len) {
 				value_str[0] = 0; // Default to empty value string
