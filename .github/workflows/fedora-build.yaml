##############################################################################
# Copyright 2022-2025 Leon Lynch
#
# This file is licensed under the terms of the LGPL v2.1 license.
# See LICENSE file.
##############################################################################

name: Fedora build

on: [push]

jobs:
  build-fedora-debug:
    strategy:
      fail-fast: false
      matrix:
        include:
          - { name: "Fedora 41", fedora_version: 41, deps: "none", build_emv_tool: NO, build_emv_viewer: NO }
          - { name: "Fedora 41", fedora_version: 41, deps: "pcsclite/qt", build_emv_tool: YES, build_emv_viewer: YES }
          - { name: "Fedora 42", fedora_version: 42, deps: "pcsclite/qt", build_emv_tool: YES, build_emv_viewer: YES }

    name: ${{ matrix.name }} build (static/debug/${{ matrix.deps }})
    runs-on: ubuntu-latest
    container: fedora:${{ matrix.fedora_version }}

    steps:
    - name: Install build tools and dependencies
      run: sudo dnf -y install git cmake gcc g++ mbedtls-devel boost-devel iso-codes-devel json-c-devel

    - name: Install PCSCLite
      if: contains(matrix.deps, 'pcsclite')
      run: sudo dnf -y install pcsc-lite-devel

    - name: Install Qt5
      if: contains(matrix.deps, 'qt')
      run: sudo dnf -y install qt5-qtbase-devel

    - name: Checkout
      uses: actions/checkout@v4
      with:
        submodules: recursive

    # Container user doesn't match runner user
    # Github has only fixed https://github.com/actions/checkout/issues/760
    # not https://github.com/actions/checkout/issues/766
    - name: Configure Git
      run: |
        git config --global --add safe.directory "$GITHUB_WORKSPACE"
        git describe --always --dirty

    - name: Configure CMake
      run: |
        cmake -B build \
          -DCMAKE_BUILD_TYPE="Debug" \
          -DBUILD_EMV_DECODE=YES \
          -DBUILD_EMV_TOOL=${{ matrix.build_emv_tool }} \
          -DBUILD_EMV_VIEWER=${{ matrix.build_emv_viewer }}

    - name: Build
      run: cmake --build build

    - name: Test
      run: ctest --test-dir build --output-on-failure

  build-fedora-release:
    strategy:
      fail-fast: false
      matrix:
        include:
          - { name: "Fedora 41", fedora_version: 41 }
          - { name: "Fedora 42", fedora_version: 42 }

    name: ${{ matrix.name }} release
    runs-on: ubuntu-latest
    container: fedora:${{ matrix.fedora_version }}

    steps:
    - name: Install build tools and dependencies
      run: |
<<<<<<< HEAD
        sudo dnf -y install git gh cmake gcc g++ boost-devel iso-codes-devel json-c-devel pcsc-lite-devel bash-completion-devel doxygen rpm-build qt5-qtbase-devel
=======
        sudo dnf -y install git gh cmake gcc g++ mbedtls-devel boost-devel iso-codes-devel json-c-devel pcsc-lite-devel bash-completion doxygen rpm-build qt5-qtbase-devel
>>>>>>> b848b54b

    - name: Checkout
      uses: actions/checkout@v4
      with:
        fetch-depth: 0
        submodules: recursive

    # Container user doesn't match runner user
    # Github has only fixed https://github.com/actions/checkout/issues/760
    # not https://github.com/actions/checkout/issues/766
    - name: Configure Git
      run: |
        git config --global --add safe.directory "$GITHUB_WORKSPACE"
        git describe --always --dirty

    - name: Get version from git tag
      run: echo "GIT_DESCRIBE=$(git describe --always --dirty)" >> $GITHUB_ENV

    - name: Configure CMake
      run: |
        cmake -B build \
          -DCMAKE_BUILD_TYPE="RelWithDebInfo" \
          -DCMAKE_INSTALL_PREFIX=/usr \
          -DBUILD_SHARED_LIBS=YES \
          -DBUILD_DOCS=YES \
          -DBUILD_EMV_DECODE=YES \
          -DBUILD_EMV_TOOL=YES \
          -DBUILD_EMV_VIEWER=YES \
          -DCPACK_COMPONENTS_GROUPING=ALL_COMPONENTS_IN_ONE

    - name: Build
      run: cmake --build build

    - name: Test
      run: ctest --test-dir build --output-on-failure

    - name: Package
      run: cmake --build build --target package

    - name: Upload artifact
      uses: actions/upload-artifact@v4
      with:
        name: emv-utils-${{ env.GIT_DESCRIBE }}-fedora${{ matrix.fedora_version }}
        path: build/emv-utils-*.rpm
        if-no-files-found: error<|MERGE_RESOLUTION|>--- conflicted
+++ resolved
@@ -77,11 +77,7 @@
     steps:
     - name: Install build tools and dependencies
       run: |
-<<<<<<< HEAD
-        sudo dnf -y install git gh cmake gcc g++ boost-devel iso-codes-devel json-c-devel pcsc-lite-devel bash-completion-devel doxygen rpm-build qt5-qtbase-devel
-=======
-        sudo dnf -y install git gh cmake gcc g++ mbedtls-devel boost-devel iso-codes-devel json-c-devel pcsc-lite-devel bash-completion doxygen rpm-build qt5-qtbase-devel
->>>>>>> b848b54b
+        sudo dnf -y install git gh cmake gcc g++ mbedtls-devel boost-devel iso-codes-devel json-c-devel pcsc-lite-devel bash-completion-devel doxygen rpm-build qt5-qtbase-devel
 
     - name: Checkout
       uses: actions/checkout@v4
